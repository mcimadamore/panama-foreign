--- conflicted
+++ resolved
@@ -74,7 +74,6 @@
 import java.util.RandomAccess;
 import java.util.Set;
 import java.util.TreeMap;
-
 import jdk.nashorn.internal.codegen.ClassEmitter.Flag;
 import jdk.nashorn.internal.codegen.CompilerConstants.Call;
 import jdk.nashorn.internal.codegen.RuntimeCallSite.SpecializedRuntimeNode;
@@ -885,14 +884,13 @@
             }
 
             private void scopeCall(final IdentNode node, final int flags) {
-<<<<<<< HEAD
                 new OptimisticOperation() {
                     int argsCount;
                     @Override
                     void loadStack() {
                         load(node, Type.OBJECT); // foo() makes no sense if foo == 3
                         // ScriptFunction will see CALLSITE_SCOPE and will bind scope accordingly.
-                        method.loadNull(); //the 'this'
+                        method.loadUndefined(Type.OBJECT); //the 'this'
                         argsCount = loadArgs(args);
                     }
                     @Override
@@ -900,12 +898,6 @@
                         dynamicCall(method, callNode, callNodeType, 2 + argsCount, flags);
                     }
                 }.emit(callNode);
-=======
-                load(node, Type.OBJECT); // Type.OBJECT as foo() makes no sense if foo == 3
-                // ScriptFunction will see CALLSITE_SCOPE and will bind scope accordingly.
-                method.loadUndefined(Type.OBJECT); //the 'this' object
-                method.dynamicCall(callNodeType, 2 + loadArgs(args), flags);
->>>>>>> 71ded928
             }
 
             private void evalCall(final IdentNode node, final int flags) {
@@ -1080,14 +1072,13 @@
 
             @Override
             protected boolean enterDefault(final Node node) {
-<<<<<<< HEAD
                 new OptimisticOperation() {
                     int argsCount;
                     @Override
                     void loadStack() {
                         // Load up function.
                         load(function, Type.OBJECT); //TODO, e.g. booleans can be used as functions
-                        method.loadNull(); // ScriptFunction will figure out the correct this when it sees CALLSITE_SCOPE
+                        method.loadUndefined(Type.OBJECT); // ScriptFunction will figure out the correct this when it sees CALLSITE_SCOPE
                         argsCount = loadArgs(args);
                         }
                         @Override
@@ -1096,13 +1087,6 @@
                             dynamicCall(method, callNode, callNodeType, 2 + argsCount, flags);
                         }
                 }.emit(callNode);
-=======
-                // Load up function.
-                load(function, Type.OBJECT); //TODO, e.g. booleans can be used as functions
-                method.loadUndefined(Type.OBJECT); // ScriptFunction will figure out the correct this when it sees CALLSITE_SCOPE
-                method.dynamicCall(callNodeType, 2 + loadArgs(args), getCallSiteFlags() | CALLSITE_SCOPE);
->>>>>>> 71ded928
-
                 return false;
             }
         });
