/*
 * Copyright (c) 2020, Oracle and/or its affiliates. All rights reserved.
 *  DO NOT ALTER OR REMOVE COPYRIGHT NOTICES OR THIS FILE HEADER.
 *
 *  This code is free software; you can redistribute it and/or modify it
 *  under the terms of the GNU General Public License version 2 only, as
 *  published by the Free Software Foundation.
 *
 *  This code is distributed in the hope that it will be useful, but WITHOUT
 *  ANY WARRANTY; without even the implied warranty of MERCHANTABILITY or
 *  FITNESS FOR A PARTICULAR PURPOSE.  See the GNU General Public License
 *  version 2 for more details (a copy is included in the LICENSE file that
 *  accompanied this code).
 *
 *  You should have received a copy of the GNU General Public License version
 *  2 along with this work; if not, write to the Free Software Foundation,
 *  Inc., 51 Franklin St, Fifth Floor, Boston, MA 02110-1301 USA.
 *
 *   Please contact Oracle, 500 Oracle Parkway, Redwood Shores, CA 94065 USA
 *  or visit www.oracle.com if you need additional information or have any
 *  questions.
 *
 */

/*
 * @test
 * @requires ((os.arch == "amd64" | os.arch == "x86_64") & sun.arch.data.model == "64") | os.arch == "aarch64"
 * @run testng/othervm --enable-native-access=ALL-UNNAMED TestVarArgs
 */

import jdk.incubator.foreign.CLinker;
import jdk.incubator.foreign.FunctionDescriptor;
import jdk.incubator.foreign.MemoryAddress;
import jdk.incubator.foreign.MemoryLayout;
import jdk.incubator.foreign.MemorySegment;
import jdk.incubator.foreign.ResourceScope;
import jdk.incubator.foreign.SymbolLookup;
import jdk.incubator.foreign.ValueLayout;
import org.testng.annotations.DataProvider;
import org.testng.annotations.Test;

import java.lang.invoke.MethodHandle;
import java.lang.invoke.MethodType;
import java.lang.invoke.VarHandle;
import java.util.ArrayList;
import java.util.List;

import static jdk.incubator.foreign.CLinker.*;
import static jdk.incubator.foreign.MemoryLayout.PathElement.*;
import static org.testng.Assert.assertEquals;

public class TestVarArgs {

    static final MemoryLayout ML_CallInfo = MemoryLayout.structLayout(
            C_POINTER.withName("writeback"), // writeback
            C_POINTER.withName("argIDs")); // arg ids

    static final VarHandle VH_CallInfo_writeback = ML_CallInfo.varHandle(long.class, groupElement("writeback"));
    static final VarHandle VH_CallInfo_argIDs = ML_CallInfo.varHandle(long.class, groupElement("argIDs"));

    static final VarHandle VH_IntArray = MemoryLayout.sequenceLayout(C_INT).varHandle(int.class, sequenceElement());

    static final CLinker abi = CLinker.getInstance();
    static {
        System.loadLibrary("VarArgs");
    }

    static final MemoryAddress varargsAddr =
<<<<<<< HEAD
            SymbolLookup.loaderLookup(TestVarArgs.class.getClassLoader())
=======
            SymbolLookup.loaderLookup()
>>>>>>> 9d22e434
                    .lookup("varargs").get();

    static final int WRITEBACK_BYTES_PER_ARG = 8;

    @Test(dataProvider = "args")
    public void testVarArgs(List<VarArg> args) throws Throwable {
        try (ResourceScope scope = ResourceScope.newConfinedScope()) {
            MemorySegment writeBack = MemorySegment.allocateNative(args.size() * WRITEBACK_BYTES_PER_ARG, WRITEBACK_BYTES_PER_ARG, scope);
            MemorySegment callInfo = MemorySegment.allocateNative(ML_CallInfo, scope);
            MemorySegment argIDs = MemorySegment.allocateNative(MemoryLayout.sequenceLayout(args.size(), C_INT), scope);

            MemoryAddress callInfoPtr = callInfo.address();

            VH_CallInfo_writeback.set(callInfo, writeBack.address().toRawLongValue());
            VH_CallInfo_argIDs.set(callInfo, argIDs.address().toRawLongValue());

            for (int i = 0; i < args.size(); i++) {
                VH_IntArray.set(argIDs, (long) i, args.get(i).id.ordinal());
            }

            List<MemoryLayout> argLayouts = new ArrayList<>();
            argLayouts.add(C_POINTER); // call info
            argLayouts.add(C_INT); // size
            args.forEach(a -> argLayouts.add(asVarArg(a.layout)));

            FunctionDescriptor desc = FunctionDescriptor.ofVoid(argLayouts.toArray(MemoryLayout[]::new));

            List<Class<?>> carriers = new ArrayList<>();
            carriers.add(MemoryAddress.class); // call info
            carriers.add(int.class); // size
            args.forEach(a -> carriers.add(a.carrier));

            MethodType mt = MethodType.methodType(void.class, carriers);

            MethodHandle downcallHandle = abi.downcallHandle(varargsAddr, mt, desc);

            List<Object> argValues = new ArrayList<>();
            argValues.add(callInfoPtr); // call info
            argValues.add(args.size());  // size
            args.forEach(a -> argValues.add(a.value));

            downcallHandle.invokeWithArguments(argValues);

            for (int i = 0; i < args.size(); i++) {
                VarArg a = args.get(i);
                MemorySegment writtenPtr = writeBack.asSlice(i * WRITEBACK_BYTES_PER_ARG);
                Object written = a.vh.get(writtenPtr);
                assertEquals(written, a.value);
            }
        }
    }

    @DataProvider
    public static Object[][] args() {
        return new Object[][] {
            new Object[] { List.of(VarArg.intArg(5), VarArg.intArg(10), VarArg.intArg(15)) },
            new Object[] { List.of(VarArg.doubleArg(5), VarArg.doubleArg(10), VarArg.doubleArg(15)) },
            new Object[] { List.of(VarArg.intArg(5), VarArg.doubleArg(10), VarArg.intArg(15)) },
        };
    }

    private static final class VarArg {
        final NativeType id;
        final Object value;
        final ValueLayout layout;
        final Class<?> carrier;
        final VarHandle vh;

        private VarArg(NativeType id, ValueLayout layout, Class<?> carrier, Object value) {
            this.id = id;
            this.value = value;
            this.layout = layout;
            this.carrier = carrier;
            this.vh = layout.varHandle(carrier);
        }

        static VarArg intArg(int value) {
            return new VarArg(VarArg.NativeType.INT, C_INT, int.class, value);
        }

        static VarArg doubleArg(double value) {
            return new VarArg(VarArg.NativeType.DOUBLE, C_DOUBLE, double.class, value);
        }

        enum NativeType {
            INT,
            DOUBLE
        }
    }

}<|MERGE_RESOLUTION|>--- conflicted
+++ resolved
@@ -66,11 +66,7 @@
     }
 
     static final MemoryAddress varargsAddr =
-<<<<<<< HEAD
-            SymbolLookup.loaderLookup(TestVarArgs.class.getClassLoader())
-=======
             SymbolLookup.loaderLookup()
->>>>>>> 9d22e434
                     .lookup("varargs").get();
 
     static final int WRITEBACK_BYTES_PER_ARG = 8;
