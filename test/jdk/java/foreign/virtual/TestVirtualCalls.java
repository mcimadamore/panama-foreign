/*
 *  Copyright (c) 2021, Oracle and/or its affiliates. All rights reserved.
 *  DO NOT ALTER OR REMOVE COPYRIGHT NOTICES OR THIS FILE HEADER.
 *
 *  This code is free software; you can redistribute it and/or modify it
 *  under the terms of the GNU General Public License version 2 only, as
 *  published by the Free Software Foundation.
 *
 *  This code is distributed in the hope that it will be useful, but WITHOUT
 *  ANY WARRANTY; without even the implied warranty of MERCHANTABILITY or
 *  FITNESS FOR A PARTICULAR PURPOSE.  See the GNU General Public License
 *  version 2 for more details (a copy is included in the LICENSE file that
 *  accompanied this code).
 *
 *  You should have received a copy of the GNU General Public License version
 *  2 along with this work; if not, write to the Free Software Foundation,
 *  Inc., 51 Franklin St, Fifth Floor, Boston, MA 02110-1301 USA.
 *
 *  Please contact Oracle, 500 Oracle Parkway, Redwood Shores, CA 94065 USA
 *  or visit www.oracle.com if you need additional information or have any
 *  questions.
 */

/*
 * @test
 * @requires os.arch=="amd64" | os.arch=="x86_64" | os.arch=="aarch64"
 * @run testng/othervm
 *   --enable-native-access=ALL-UNNAMED
 *   TestVirtualCalls
 */

import jdk.incubator.foreign.Addressable;
import jdk.incubator.foreign.CLinker;
import jdk.incubator.foreign.FunctionDescriptor;

import java.lang.invoke.MethodHandle;
import java.lang.invoke.MethodType;

import jdk.incubator.foreign.SymbolLookup;
import jdk.incubator.foreign.MemoryAddress;
import org.testng.annotations.*;

import static jdk.incubator.foreign.CLinker.*;
import static org.testng.Assert.assertEquals;

public class TestVirtualCalls {

    static final CLinker abi = CLinker.getInstance();

    static final MethodHandle func;
    static final MemoryAddress funcA;
    static final MemoryAddress funcB;
    static final MemoryAddress funcC;

    static {
        func = abi.downcallHandle(
            MethodType.methodType(int.class),
            FunctionDescriptor.of(C_INT));

        System.loadLibrary("Virtual");
<<<<<<< HEAD
        SymbolLookup lookup = SymbolLookup.loaderLookup(TestVirtualCalls.class.getClassLoader());
=======
        SymbolLookup lookup = SymbolLookup.loaderLookup();
>>>>>>> 9d22e434
        funcA = lookup.lookup("funcA").get();
        funcB = lookup.lookup("funcB").get();
        funcC = lookup.lookup("funcC").get();
    }

    @Test
    public void testVirtualCalls() throws Throwable {
        assertEquals((int) func.invokeExact((Addressable) funcA), 1);
        assertEquals((int) func.invokeExact((Addressable) funcB), 2);
        assertEquals((int) func.invokeExact((Addressable) funcC), 3);
    }

    @Test(expectedExceptions = NullPointerException.class)
    public void testNullTarget() throws Throwable {
        int x = (int) func.invokeExact((Addressable) null);
    }

}<|MERGE_RESOLUTION|>--- conflicted
+++ resolved
@@ -58,11 +58,7 @@
             FunctionDescriptor.of(C_INT));
 
         System.loadLibrary("Virtual");
-<<<<<<< HEAD
-        SymbolLookup lookup = SymbolLookup.loaderLookup(TestVirtualCalls.class.getClassLoader());
-=======
         SymbolLookup lookup = SymbolLookup.loaderLookup();
->>>>>>> 9d22e434
         funcA = lookup.lookup("funcA").get();
         funcB = lookup.lookup("funcB").get();
         funcC = lookup.lookup("funcC").get();
