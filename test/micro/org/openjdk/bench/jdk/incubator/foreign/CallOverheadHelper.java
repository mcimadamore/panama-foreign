/*
 * Copyright (c) 2021, Oracle and/or its affiliates. All rights reserved.
 * DO NOT ALTER OR REMOVE COPYRIGHT NOTICES OR THIS FILE HEADER.
 *
 * This code is free software; you can redistribute it and/or modify it
 * under the terms of the GNU General Public License version 2 only, as
 * published by the Free Software Foundation.
 *
 * This code is distributed in the hope that it will be useful, but WITHOUT
 * ANY WARRANTY; without even the implied warranty of MERCHANTABILITY or
 * FITNESS FOR A PARTICULAR PURPOSE.  See the GNU General Public License
 * version 2 for more details (a copy is included in the LICENSE file that
 * accompanied this code).
 *
 * You should have received a copy of the GNU General Public License version
 * 2 along with this work; if not, write to the Free Software Foundation,
 * Inc., 51 Franklin St, Fifth Floor, Boston, MA 02110-1301 USA.
 *
 * Please contact Oracle, 500 Oracle Parkway, Redwood Shores, CA 94065 USA
 * or visit www.oracle.com if you need additional information or have any
 * questions.
 */
package org.openjdk.bench.jdk.incubator.foreign;

import jdk.incubator.foreign.Addressable;
import jdk.incubator.foreign.CLinker;
import jdk.incubator.foreign.FunctionDescriptor;
import jdk.incubator.foreign.SymbolLookup;
import jdk.incubator.foreign.MemoryAddress;
import jdk.incubator.foreign.MemoryLayout;
import jdk.incubator.foreign.MemorySegment;
import jdk.incubator.foreign.ResourceScope;
import jdk.incubator.foreign.SegmentAllocator;

import java.lang.invoke.MethodHandle;
import java.lang.invoke.MethodType;

import static java.lang.invoke.MethodHandles.insertArguments;
import static jdk.incubator.foreign.CLinker.C_DOUBLE;
import static jdk.incubator.foreign.CLinker.C_INT;
import static jdk.incubator.foreign.CLinker.C_LONG_LONG;
import static jdk.incubator.foreign.CLinker.C_POINTER;

public class CallOverheadHelper {

    static final CLinker abi = CLinker.getInstance();

    static final MethodHandle func;
    static final MethodHandle func_v;
    static Addressable func_addr;
    static final MethodHandle identity;
    static final MethodHandle identity_v;
    static Addressable identity_addr;
    static final MethodHandle identity_struct;
    static final MethodHandle identity_struct_v;
    static Addressable identity_struct_addr;
    static final MethodHandle identity_memory_address;
    static final MethodHandle identity_memory_address_v;
    static Addressable identity_memory_address_addr;
    static final MethodHandle args1;
    static final MethodHandle args1_v;
    static Addressable args1_addr;
    static final MethodHandle args2;
    static final MethodHandle args2_v;
    static Addressable args2_addr;
    static final MethodHandle args3;
    static final MethodHandle args3_v;
    static Addressable args3_addr;
    static final MethodHandle args4;
    static final MethodHandle args4_v;
    static Addressable args4_addr;
    static final MethodHandle args5;
    static final MethodHandle args5_v;
    static Addressable args5_addr;
    static final MethodHandle args10;
    static final MethodHandle args10_v;
    static Addressable args10_addr;
    static final MethodHandle func_trivial;
    static final MethodHandle func_trivial_v;
    static final MethodHandle identity_trivial;
    static final MethodHandle identity_trivial_v;

    static final MemoryLayout POINT_LAYOUT = MemoryLayout.structLayout(
            C_LONG_LONG, C_LONG_LONG
    );

    static final MemorySegment point = MemorySegment.allocateNative(POINT_LAYOUT, ResourceScope.newImplicitScope());

    static final SegmentAllocator recycling_allocator = SegmentAllocator.ofSegment(MemorySegment.allocateNative(POINT_LAYOUT, ResourceScope.newImplicitScope()));

    static {
        System.loadLibrary("CallOverheadJNI");

        System.loadLibrary("CallOverhead");
<<<<<<< HEAD
        SymbolLookup lookup = SymbolLookup.loaderLookup(CallOverheadHelper.class.getClassLoader());
=======
        SymbolLookup lookup = SymbolLookup.loaderLookup();
>>>>>>> 9d22e434
        {
            func_addr = lookup.lookup("func").orElseThrow();
            MethodType mt = MethodType.methodType(void.class);
            FunctionDescriptor fd = FunctionDescriptor.ofVoid();
            func_v = abi.downcallHandle(mt, fd);
            func = insertArguments(func_v, 0, func_addr);
            func_trivial_v = abi.downcallHandle(mt, fd.withAttribute(FunctionDescriptor.TRIVIAL_ATTRIBUTE_NAME, true));
            func_trivial = insertArguments(func_trivial_v, 0, func_addr);
        }
        {
            identity_addr = lookup.lookup("identity").orElseThrow();
            MethodType mt = MethodType.methodType(int.class, int.class);
            FunctionDescriptor fd = FunctionDescriptor.of(C_INT, C_INT);
            identity_v = abi.downcallHandle(mt, fd);
            identity = insertArguments(identity_v, 0, identity_addr);
            identity_trivial_v = abi.downcallHandle(mt, fd.withAttribute(FunctionDescriptor.TRIVIAL_ATTRIBUTE_NAME, true));
            identity_trivial = insertArguments(identity_trivial_v, 0, identity_addr);
        }
        identity_struct_addr = lookup.lookup("identity_struct").orElseThrow();
        identity_struct_v = abi.downcallHandle(
                MethodType.methodType(MemorySegment.class, MemorySegment.class),
                FunctionDescriptor.of(POINT_LAYOUT, POINT_LAYOUT));
        identity_struct = insertArguments(identity_struct_v, 0, identity_struct_addr);

        identity_memory_address_addr = lookup.lookup("identity_memory_address").orElseThrow();
        identity_memory_address_v = abi.downcallHandle(
                MethodType.methodType(MemoryAddress.class, MemoryAddress.class),
                FunctionDescriptor.of(C_POINTER, C_POINTER));
        identity_memory_address = insertArguments(identity_memory_address_v, 0, identity_memory_address_addr);

        args1_addr = lookup.lookup("args1").orElseThrow();
        args1_v = abi.downcallHandle(
                MethodType.methodType(void.class, long.class),
                FunctionDescriptor.ofVoid(C_LONG_LONG));
        args1 = insertArguments(args1_v, 0, args1_addr);

        args2_addr = lookup.lookup("args2").orElseThrow();
        args2_v = abi.downcallHandle(
                MethodType.methodType(void.class, long.class, double.class),
                FunctionDescriptor.ofVoid(C_LONG_LONG, C_DOUBLE));
        args2 = insertArguments(args2_v, 0, args2_addr);

        args3_addr = lookup.lookup("args3").orElseThrow();
        args3_v = abi.downcallHandle(
                MethodType.methodType(void.class, long.class, double.class, long.class),
                FunctionDescriptor.ofVoid(C_LONG_LONG, C_DOUBLE, C_LONG_LONG));
        args3 = insertArguments(args3_v, 0, args3_addr);

        args4_addr = lookup.lookup("args4").orElseThrow();
        args4_v = abi.downcallHandle(
                MethodType.methodType(void.class, long.class, double.class, long.class, double.class),
                FunctionDescriptor.ofVoid(C_LONG_LONG, C_DOUBLE, C_LONG_LONG, C_DOUBLE));
        args4 = insertArguments(args4_v, 0, args4_addr);

        args5_addr = lookup.lookup("args5").orElseThrow();
        args5_v = abi.downcallHandle(
                MethodType.methodType(void.class, long.class, double.class, long.class, double.class, long.class),
                FunctionDescriptor.ofVoid(C_LONG_LONG, C_DOUBLE, C_LONG_LONG, C_DOUBLE, C_LONG_LONG));
        args5 = insertArguments(args5_v, 0, args5_addr);

        args10_addr = lookup.lookup("args10").orElseThrow();
        args10_v = abi.downcallHandle(
                MethodType.methodType(void.class, long.class, double.class, long.class, double.class, long.class,
                                                  double.class, long.class, double.class, long.class, double.class),
                FunctionDescriptor.ofVoid(C_LONG_LONG, C_DOUBLE, C_LONG_LONG, C_DOUBLE, C_LONG_LONG,
                                          C_DOUBLE, C_LONG_LONG, C_DOUBLE, C_LONG_LONG, C_DOUBLE));
        args10 = insertArguments(args10_v, 0, args10_addr);
    }

    static native void blank();
    static native int identity(int x);
}<|MERGE_RESOLUTION|>--- conflicted
+++ resolved
@@ -92,11 +92,7 @@
         System.loadLibrary("CallOverheadJNI");
 
         System.loadLibrary("CallOverhead");
-<<<<<<< HEAD
-        SymbolLookup lookup = SymbolLookup.loaderLookup(CallOverheadHelper.class.getClassLoader());
-=======
         SymbolLookup lookup = SymbolLookup.loaderLookup();
->>>>>>> 9d22e434
         {
             func_addr = lookup.lookup("func").orElseThrow();
             MethodType mt = MethodType.methodType(void.class);
