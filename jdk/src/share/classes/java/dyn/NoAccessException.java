--- conflicted
+++ resolved
@@ -37,13 +37,9 @@
  * @author John Rose, JSR 292 EG
  * @since 1.7
  */
-<<<<<<< HEAD
 public class NoAccessException extends ReflectiveOperationException {
-=======
-public class NoAccessException extends RuntimeException {
     private static final long serialVersionUID = 292L;
 
->>>>>>> 44a4e2bc
     /**
      * Constructs a {@code NoAccessException} with no detail message.
      */
