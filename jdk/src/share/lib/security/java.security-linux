#
# This is the "master security properties file".
#
# An alternate java.security properties file may be specified
# from the command line via the system property
#
#    -Djava.security.properties=<URL>
#
# This properties file appends to the master security properties file.
# If both properties files specify values for the same key, the value
# from the command-line properties file is selected, as it is the last
# one loaded.
#
# Also, if you specify
#
#    -Djava.security.properties==<URL> (2 equals),
#
# then that properties file completely overrides the master security
# properties file.
#
# To disable the ability to specify an additional properties file from
# the command line, set the key security.overridePropertiesFile
# to false in the master security properties file. It is set to true
# by default.

# In this file, various security properties are set for use by
# java.security classes. This is where users can statically register
# Cryptography Package Providers ("providers" for short). The term
# "provider" refers to a package or set of packages that supply a
# concrete implementation of a subset of the cryptography aspects of
# the Java Security API. A provider may, for example, implement one or
# more digital signature algorithms or message digest algorithms.
#
# Each provider must implement a subclass of the Provider class.
# To register a provider in this master security properties file,
# specify the Provider subclass name and priority in the format
#
#    security.provider.<n>=<className>
#
# This declares a provider, and specifies its preference
# order n. The preference order is the order in which providers are
# searched for requested algorithms (when no specific provider is
# requested). The order is 1-based; 1 is the most preferred, followed
# by 2, and so on.
#
# <className> must specify the subclass of the Provider class whose
# constructor sets the values of various properties that are required
# for the Java Security API to look up the algorithms or other
# facilities implemented by the provider.
#
# There must be at least one provider specification in java.security.
# There is a default provider that comes standard with the JDK. It
# is called the "SUN" provider, and its Provider subclass
# named Sun appears in the sun.security.provider package. Thus, the
# "SUN" provider is registered via the following:
#
#    security.provider.1=sun.security.provider.Sun
#
# (The number 1 is used for the default provider.)
#
# Note: Providers can be dynamically registered instead by calls to
# either the addProvider or insertProviderAt method in the Security
# class.

#
# List of providers and their preference orders (see above):
#
security.provider.1=sun.security.provider.Sun
security.provider.2=sun.security.rsa.SunRsaSign
security.provider.3=sun.security.ec.SunEC
security.provider.4=com.sun.net.ssl.internal.ssl.Provider
security.provider.5=com.sun.crypto.provider.SunJCE
security.provider.6=sun.security.jgss.SunProvider
security.provider.7=com.sun.security.sasl.Provider
security.provider.8=org.jcp.xml.dsig.internal.dom.XMLDSigRI
security.provider.9=sun.security.smartcardio.SunPCSC

#
# Sun Provider SecureRandom seed source.
#
# Select the primary source of seed data for the "SHA1PRNG" and
# "NativePRNG" SecureRandom implementations in the "Sun" provider.
# (Other SecureRandom implementations might also use this property.)
#
# On Unix-like systems (for example, Solaris/Linux/MacOS), the
# "NativePRNG" and "SHA1PRNG" implementations obtains seed data from
# special device files such as file:/dev/random.
#
# On Windows systems, specifying the URLs "file:/dev/random" or
# "file:/dev/urandom" will enable the native Microsoft CryptoAPI seeding
# mechanism for SHA1PRNG.
#
# By default, an attempt is made to use the entropy gathering device
# specified by the "securerandom.source" Security property.  If an
# exception occurs while accessing the specified URL:
#
#     SHA1PRNG:
#         the traditional system/thread activity algorithm will be used.
#
#     NativePRNG:
#         a default value of /dev/random will be used.  If neither
#         are available, the implementation will be disabled.
#         "file" is the only currently supported protocol type.
#
# The entropy gathering device can also be specified with the System
# property "java.security.egd". For example:
#
#   % java -Djava.security.egd=file:/dev/random MainClass
#
# Specifying this System property will override the
# "securerandom.source" Security property.
#
# In addition, if "file:/dev/random" or "file:/dev/urandom" is
# specified, the "NativePRNG" implementation will be more preferred than
# SHA1PRNG in the Sun provider.
#
securerandom.source=file:/dev/random

#
# A list of known strong SecureRandom implementations.
#
# To help guide applications in selecting a suitable strong
# java.security.SecureRandom implementation, Java distributions should
# indicate a list of known strong implementations using the property.
#
# This is a comma-separated list of algorithm and/or algorithm:provider
# entries.
#
securerandom.strongAlgorithms=NativePRNGBlocking:SUN

#
# Class to instantiate as the javax.security.auth.login.Configuration
# provider.
#
login.configuration.provider=sun.security.provider.ConfigFile

#
# Default login configuration file
#
#login.config.url.1=file:${user.home}/.java.login.config

#
# Class to instantiate as the system Policy. This is the name of the class
# that will be used as the Policy object.
#
policy.provider=sun.security.provider.PolicyFile

# The default is to have a single system-wide policy file,
# and a policy file in the user's home directory.
policy.url.1=file:${java.home}/lib/security/java.policy
policy.url.2=file:${user.home}/.java.policy

# whether or not we expand properties in the policy file
# if this is set to false, properties (${...}) will not be expanded in policy
# files.
policy.expandProperties=true

# whether or not we allow an extra policy to be passed on the command line
# with -Djava.security.policy=somefile. Comment out this line to disable
# this feature.
policy.allowSystemProperty=true

# whether or not we look into the IdentityScope for trusted Identities
# when encountering a 1.1 signed JAR file. If the identity is found
# and is trusted, we grant it AllPermission.
policy.ignoreIdentityScope=false

#
# Default keystore type.
#
keystore.type=jks

#
# List of comma-separated packages that start with or equal this string
# will cause a security exception to be thrown when
# passed to checkPackageAccess unless the
# corresponding RuntimePermission ("accessClassInPackage."+package) has
# been granted.
package.access=sun.,\
               com.sun.xml.internal.,\
               com.sun.imageio.,\
               com.sun.istack.internal.,\
               com.sun.jmx.,\
<<<<<<< HEAD
               com.sun.media.sound.,\
=======
               com.sun.naming.internal.,\
>>>>>>> 14b2f8c2
               com.sun.proxy.,\
               com.sun.org.apache.bcel.internal.,\
               com.sun.org.apache.regexp.internal.,\
               com.sun.org.apache.xerces.internal.,\
               com.sun.org.apache.xpath.internal.,\
               com.sun.org.apache.xalan.internal.extensions.,\
               com.sun.org.apache.xalan.internal.lib.,\
               com.sun.org.apache.xalan.internal.res.,\
               com.sun.org.apache.xalan.internal.templates.,\
               com.sun.org.apache.xalan.internal.utils.,\
               com.sun.org.apache.xalan.internal.xslt.,\
               com.sun.org.apache.xalan.internal.xsltc.cmdline.,\
               com.sun.org.apache.xalan.internal.xsltc.compiler.,\
               com.sun.org.apache.xalan.internal.xsltc.trax.,\
               com.sun.org.apache.xalan.internal.xsltc.util.,\
               com.sun.org.apache.xml.internal.res.,\
               com.sun.org.apache.xml.internal.security.,\
               com.sun.org.apache.xml.internal.serializer.utils.,\
               com.sun.org.apache.xml.internal.utils.,\
               com.sun.org.glassfish.,\
               com.oracle.xmlns.internal.,\
               com.oracle.webservices.internal.,\
	       oracle.jrockit.jfr.,\
               org.jcp.xml.dsig.internal.,\
               jdk.internal.,\
               jdk.nashorn.internal.,\
               jdk.nashorn.tools.


#
# List of comma-separated packages that start with or equal this string
# will cause a security exception to be thrown when
# passed to checkPackageDefinition unless the
# corresponding RuntimePermission ("defineClassInPackage."+package) has
# been granted.
#
# by default, none of the class loaders supplied with the JDK call
# checkPackageDefinition.
#
package.definition=sun.,\
                   com.sun.xml.internal.,\
                   com.sun.imageio.,\
                   com.sun.istack.internal.,\
                   com.sun.jmx.,\
<<<<<<< HEAD
                   com.sun.media.sound.,\
=======
                   com.sun.naming.internal.,\
>>>>>>> 14b2f8c2
                   com.sun.proxy.,\
                   com.sun.org.apache.bcel.internal.,\
                   com.sun.org.apache.regexp.internal.,\
                   com.sun.org.apache.xerces.internal.,\
                   com.sun.org.apache.xpath.internal.,\
                   com.sun.org.apache.xalan.internal.extensions.,\
                   com.sun.org.apache.xalan.internal.lib.,\
                   com.sun.org.apache.xalan.internal.res.,\
                   com.sun.org.apache.xalan.internal.templates.,\
                   com.sun.org.apache.xalan.internal.utils.,\
                   com.sun.org.apache.xalan.internal.xslt.,\
                   com.sun.org.apache.xalan.internal.xsltc.cmdline.,\
                   com.sun.org.apache.xalan.internal.xsltc.compiler.,\
                   com.sun.org.apache.xalan.internal.xsltc.trax.,\
                   com.sun.org.apache.xalan.internal.xsltc.util.,\
                   com.sun.org.apache.xml.internal.res.,\
                   com.sun.org.apache.xml.internal.security.,\
                   com.sun.org.apache.xml.internal.serializer.utils.,\
                   com.sun.org.apache.xml.internal.utils.,\
                   com.sun.org.glassfish.,\
                   com.oracle.xmlns.internal.,\
                   com.oracle.webservices.internal.,\
		   oracle.jrockit.jfr.,\
                   org.jcp.xml.dsig.internal.,\
                   jdk.internal.,\
                   jdk.nashorn.internal.,\
                   jdk.nashorn.tools.


#
# Determines whether this properties file can be appended to
# or overridden on the command line via -Djava.security.properties
#
security.overridePropertiesFile=true

#
# Determines the default key and trust manager factory algorithms for
# the javax.net.ssl package.
#
ssl.KeyManagerFactory.algorithm=SunX509
ssl.TrustManagerFactory.algorithm=PKIX

#
# The Java-level namelookup cache policy for successful lookups:
#
# any negative value: caching forever
# any positive value: the number of seconds to cache an address for
# zero: do not cache
#
# default value is forever (FOREVER). For security reasons, this
# caching is made forever when a security manager is set. When a security
# manager is not set, the default behavior in this implementation
# is to cache for 30 seconds.
#
# NOTE: setting this to anything other than the default value can have
#       serious security implications. Do not set it unless
#       you are sure you are not exposed to DNS spoofing attack.
#
#networkaddress.cache.ttl=-1

# The Java-level namelookup cache policy for failed lookups:
#
# any negative value: cache forever
# any positive value: the number of seconds to cache negative lookup results
# zero: do not cache
#
# In some Microsoft Windows networking environments that employ
# the WINS name service in addition to DNS, name service lookups
# that fail may take a noticeably long time to return (approx. 5 seconds).
# For this reason the default caching policy is to maintain these
# results for 10 seconds.
#
#
networkaddress.cache.negative.ttl=10

#
# Properties to configure OCSP for certificate revocation checking
#

# Enable OCSP
#
# By default, OCSP is not used for certificate revocation checking.
# This property enables the use of OCSP when set to the value "true".
#
# NOTE: SocketPermission is required to connect to an OCSP responder.
#
# Example,
#   ocsp.enable=true

#
# Location of the OCSP responder
#
# By default, the location of the OCSP responder is determined implicitly
# from the certificate being validated. This property explicitly specifies
# the location of the OCSP responder. The property is used when the
# Authority Information Access extension (defined in RFC 3280) is absent
# from the certificate or when it requires overriding.
#
# Example,
#   ocsp.responderURL=http://ocsp.example.net:80

#
# Subject name of the OCSP responder's certificate
#
# By default, the certificate of the OCSP responder is that of the issuer
# of the certificate being validated. This property identifies the certificate
# of the OCSP responder when the default does not apply. Its value is a string
# distinguished name (defined in RFC 2253) which identifies a certificate in
# the set of certificates supplied during cert path validation. In cases where
# the subject name alone is not sufficient to uniquely identify the certificate
# then both the "ocsp.responderCertIssuerName" and
# "ocsp.responderCertSerialNumber" properties must be used instead. When this
# property is set then those two properties are ignored.
#
# Example,
#   ocsp.responderCertSubjectName="CN=OCSP Responder, O=XYZ Corp"

#
# Issuer name of the OCSP responder's certificate
#
# By default, the certificate of the OCSP responder is that of the issuer
# of the certificate being validated. This property identifies the certificate
# of the OCSP responder when the default does not apply. Its value is a string
# distinguished name (defined in RFC 2253) which identifies a certificate in
# the set of certificates supplied during cert path validation. When this
# property is set then the "ocsp.responderCertSerialNumber" property must also
# be set. When the "ocsp.responderCertSubjectName" property is set then this
# property is ignored.
#
# Example,
#   ocsp.responderCertIssuerName="CN=Enterprise CA, O=XYZ Corp"

#
# Serial number of the OCSP responder's certificate
#
# By default, the certificate of the OCSP responder is that of the issuer
# of the certificate being validated. This property identifies the certificate
# of the OCSP responder when the default does not apply. Its value is a string
# of hexadecimal digits (colon or space separators may be present) which
# identifies a certificate in the set of certificates supplied during cert path
# validation. When this property is set then the "ocsp.responderCertIssuerName"
# property must also be set. When the "ocsp.responderCertSubjectName" property
# is set then this property is ignored.
#
# Example,
#   ocsp.responderCertSerialNumber=2A:FF:00

#
# Policy for failed Kerberos KDC lookups:
#
# When a KDC is unavailable (network error, service failure, etc), it is
# put inside a blacklist and accessed less often for future requests. The
# value (case-insensitive) for this policy can be:
#
# tryLast
#    KDCs in the blacklist are always tried after those not on the list.
#
# tryLess[:max_retries,timeout]
#    KDCs in the blacklist are still tried by their order in the configuration,
#    but with smaller max_retries and timeout values. max_retries and timeout
#    are optional numerical parameters (default 1 and 5000, which means once
#    and 5 seconds). Please notes that if any of the values defined here is
#    more than what is defined in krb5.conf, it will be ignored.
#
# Whenever a KDC is detected as available, it is removed from the blacklist.
# The blacklist is reset when krb5.conf is reloaded. You can add
# refreshKrb5Config=true to a JAAS configuration file so that krb5.conf is
# reloaded whenever a JAAS authentication is attempted.
#
# Example,
#   krb5.kdc.bad.policy = tryLast
#   krb5.kdc.bad.policy = tryLess:2,2000
krb5.kdc.bad.policy = tryLast

# Algorithm restrictions for certification path (CertPath) processing
#
# In some environments, certain algorithms or key lengths may be undesirable
# for certification path building and validation.  For example, "MD2" is
# generally no longer considered to be a secure hash algorithm.  This section
# describes the mechanism for disabling algorithms based on algorithm name
# and/or key length.  This includes algorithms used in certificates, as well
# as revocation information such as CRLs and signed OCSP Responses.
#
# The syntax of the disabled algorithm string is described as this Java
# BNF-style:
#   DisabledAlgorithms:
#       " DisabledAlgorithm { , DisabledAlgorithm } "
#
#   DisabledAlgorithm:
#       AlgorithmName [Constraint]
#
#   AlgorithmName:
#       (see below)
#
#   Constraint:
#       KeySizeConstraint
#
#   KeySizeConstraint:
#       keySize Operator DecimalInteger
#
#   Operator:
#       <= | < | == | != | >= | >
#
#   DecimalInteger:
#       DecimalDigits
#
#   DecimalDigits:
#       DecimalDigit {DecimalDigit}
#
#   DecimalDigit: one of
#       1 2 3 4 5 6 7 8 9 0
#
# The "AlgorithmName" is the standard algorithm name of the disabled
# algorithm. See "Java Cryptography Architecture Standard Algorithm Name
# Documentation" for information about Standard Algorithm Names.  Matching
# is performed using a case-insensitive sub-element matching rule.  (For
# example, in "SHA1withECDSA" the sub-elements are "SHA1" for hashing and
# "ECDSA" for signatures.)  If the assertion "AlgorithmName" is a
# sub-element of the certificate algorithm name, the algorithm will be
# rejected during certification path building and validation.  For example,
# the assertion algorithm name "DSA" will disable all certificate algorithms
# that rely on DSA, such as NONEwithDSA, SHA1withDSA.  However, the assertion
# will not disable algorithms related to "ECDSA".
#
# A "Constraint" provides further guidance for the algorithm being specified.
# The "KeySizeConstraint" requires a key of a valid size range if the
# "AlgorithmName" is of a key algorithm.  The "DecimalInteger" indicates the
# key size specified in number of bits.  For example, "RSA keySize <= 1024"
# indicates that any RSA key with key size less than or equal to 1024 bits
# should be disabled, and "RSA keySize < 1024, RSA keySize > 2048" indicates
# that any RSA key with key size less than 1024 or greater than 2048 should
# be disabled. Note that the "KeySizeConstraint" only makes sense to key
# algorithms.
#
# Note: This property is currently used by Oracle's PKIX implementation. It
# is not guaranteed to be examined and used by other implementations.
#
# Example:
#   jdk.certpath.disabledAlgorithms=MD2, DSA, RSA keySize < 2048
#
#
jdk.certpath.disabledAlgorithms=MD2, RSA keySize < 1024

# Algorithm restrictions for Secure Socket Layer/Transport Layer Security
# (SSL/TLS) processing
#
# In some environments, certain algorithms or key lengths may be undesirable
# when using SSL/TLS.  This section describes the mechanism for disabling
# algorithms during SSL/TLS security parameters negotiation, including cipher
# suites selection, peer authentication and key exchange mechanisms.
#
# For PKI-based peer authentication and key exchange mechanisms, this list
# of disabled algorithms will also be checked during certification path
# building and validation, including algorithms used in certificates, as
# well as revocation information such as CRLs and signed OCSP Responses.
# This is in addition to the jdk.certpath.disabledAlgorithms property above.
#
# See the specification of "jdk.certpath.disabledAlgorithms" for the
# syntax of the disabled algorithm string.
#
# Note: This property is currently used by Oracle's JSSE implementation.
# It is not guaranteed to be examined and used by other implementations.
#
# Example:
#   jdk.tls.disabledAlgorithms=MD5, SHA1, DSA, RSA keySize < 2048
<|MERGE_RESOLUTION|>--- conflicted
+++ resolved
@@ -181,11 +181,8 @@
                com.sun.imageio.,\
                com.sun.istack.internal.,\
                com.sun.jmx.,\
-<<<<<<< HEAD
                com.sun.media.sound.,\
-=======
                com.sun.naming.internal.,\
->>>>>>> 14b2f8c2
                com.sun.proxy.,\
                com.sun.org.apache.bcel.internal.,\
                com.sun.org.apache.regexp.internal.,\
@@ -208,7 +205,7 @@
                com.sun.org.glassfish.,\
                com.oracle.xmlns.internal.,\
                com.oracle.webservices.internal.,\
-	       oracle.jrockit.jfr.,\
+               oracle.jrockit.jfr.,\
                org.jcp.xml.dsig.internal.,\
                jdk.internal.,\
                jdk.nashorn.internal.,\
@@ -230,11 +227,8 @@
                    com.sun.imageio.,\
                    com.sun.istack.internal.,\
                    com.sun.jmx.,\
-<<<<<<< HEAD
                    com.sun.media.sound.,\
-=======
                    com.sun.naming.internal.,\
->>>>>>> 14b2f8c2
                    com.sun.proxy.,\
                    com.sun.org.apache.bcel.internal.,\
                    com.sun.org.apache.regexp.internal.,\
@@ -257,7 +251,7 @@
                    com.sun.org.glassfish.,\
                    com.oracle.xmlns.internal.,\
                    com.oracle.webservices.internal.,\
-		   oracle.jrockit.jfr.,\
+                   oracle.jrockit.jfr.,\
                    org.jcp.xml.dsig.internal.,\
                    jdk.internal.,\
                    jdk.nashorn.internal.,\
