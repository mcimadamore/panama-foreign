/*
 * Copyright (c) 2016, 2017, Oracle and/or its affiliates. All rights reserved.
 * DO NOT ALTER OR REMOVE COPYRIGHT NOTICES OR THIS FILE HEADER.
 *
 * This code is free software; you can redistribute it and/or modify it
 * under the terms of the GNU General Public License version 2 only, as
 * published by the Free Software Foundation.
 *
 * This code is distributed in the hope that it will be useful, but WITHOUT
 * ANY WARRANTY; without even the implied warranty of MERCHANTABILITY or
 * FITNESS FOR A PARTICULAR PURPOSE.  See the GNU General Public License
 * version 2 for more details (a copy is included in the LICENSE file that
 * accompanied this code).
 *
 * You should have received a copy of the GNU General Public License version
 * 2 along with this work; if not, write to the Free Software Foundation,
 * Inc., 51 Franklin St, Fifth Floor, Boston, MA 02110-1301 USA.
 *
 * Please contact Oracle, 500 Oracle Parkway, Redwood Shores, CA 94065 USA
 * or visit www.oracle.com if you need additional information or have any
 * questions.
 */

/*
 * @test
 * @modules java.base/jdk.internal.misc
 * @library /test/lib ..
 * @build sun.hotspot.WhiteBox
 * @compile/module=java.base java/lang/ModuleHelper.java
 * @run main ClassFileInstaller sun.hotspot.WhiteBox
 *                              sun.hotspot.WhiteBox$WhiteBoxPermission
 * @run main/othervm -Xbootclasspath/a:. -XX:+UnlockDiagnosticVMOptions -XX:+WhiteBoxAPI JVMDefineModule
 */

import static jdk.test.lib.Asserts.*;
import java.sql.Time;

public class JVMDefineModule {

    public static void main(String args[]) throws Throwable {
        MyClassLoader cl = new MyClassLoader();
        Object m;

        // NULL classloader argument, expect success
        m = ModuleHelper.ModuleObject("mymodule", null, new String[] { "mypackage" });
        assertNotNull(m, "Module should not be null");
        ModuleHelper.DefineModule(m, false, "9.0", "mymodule/here", new String[] { "mypackage" });

/* Invalid test, won't compile.
        // Invalid classloader argument, expect an IAE
        try {
            m = ModuleHelper.ModuleObject("mymodule_one", new Object(), new String[] { "mypackage1" });
            ModuleHelper.DefineModule(m, false, "9.0", "mymodule/here", new String[] { "mypackage1" });
            throw new RuntimeException("Failed to get expected IAE for bad loader");
        } catch(IllegalArgumentException e) {
            // Expected
        }
*/

        // NULL package argument, should not throw an exception
        m = ModuleHelper.ModuleObject("mymoduleTwo", cl, new String[] { "nullpkg" });
        assertNotNull(m, "Module should not be null");
        ModuleHelper.DefineModule(m, false, "9.0", "mymoduleTwo/here", null);

        // Null module argument, expect an NPE
        try {
            ModuleHelper.DefineModule(null, false, "9.0", "mymodule/here", new String[] { "mypackage1" });
            throw new RuntimeException("Failed to get expected NPE for null module");
        } catch(NullPointerException e) {
            if (!e.getMessage().contains("Null module object")) {
              throw new RuntimeException("Failed to get expected IAE message for null module: " + e.getMessage());
            }
            // Expected
        }

        // Invalid module argument, expect an IAE
        try {
            ModuleHelper.DefineModule(new Object(), false, "9.0", "mymodule/here", new String[] { "mypackage1" });
            throw new RuntimeException("Failed to get expected IAE or NPE for bad module");
        } catch(IllegalArgumentException e) {
            if (!e.getMessage().contains("module is not an instance of type java.lang.Module")) {
              throw new RuntimeException("Failed to get expected IAE message for bad module: " + e.getMessage());
            }
        }

        // NULL module name, expect an IAE or NPE
        try {
            m = ModuleHelper.ModuleObject(null, cl, new String[] { "mypackage2" });
            ModuleHelper.DefineModule(m, false, "9.0", "mymodule/here", new String[] { "mypackage2" });
            throw new RuntimeException("Failed to get expected NPE for NULL module");
        } catch(IllegalArgumentException e) {
            // Expected
        } catch(NullPointerException e) {
            // Expected
        }

        // module name is java.base, expect an IAE
        m = ModuleHelper.ModuleObject("java.base", cl, new String[] { "mypackage3" });
        try {
            ModuleHelper.DefineModule(m, false, "9.0", "mymodule/here", new String[] { "mypackage3" });
            throw new RuntimeException("Failed to get expected IAE for java.base, not defined with boot class loader");
        } catch(IllegalArgumentException e) {
            if (!e.getMessage().contains("Class loader must be the boot class loader")) {
              throw new RuntimeException("Failed to get expected IAE message for java.base: " + e.getMessage());
            }
        }

        // Empty entry in package list, expect an IAE
        m = ModuleHelper.ModuleObject("module.y", cl, new String[] { "mypackageX", "mypackageY" });
        try {
            ModuleHelper.DefineModule(m, false, "9.0", "mymodule/here", new String[] { "mypackageX", "", "mypackageY" });
            throw new RuntimeException("Failed to get IAE for empty package");
        } catch(IllegalArgumentException e) {
            if (!e.getMessage().contains("Invalid package name")) {
              throw new RuntimeException("Failed to get expected IAE message empty package entry: " + e.getMessage());
            }
        }

        // Duplicate module name, expect an ISE
        m = ModuleHelper.ModuleObject("Module_A", cl, new String[] { "mypackage6" });
        assertNotNull(m, "Module should not be null");
        ModuleHelper.DefineModule(m, false, "9.0", "module.name/here", new String[] { "mypackage6" });
        try {
            ModuleHelper.DefineModule(m, false, "9.0", "module.name/here", new String[] { "mypackage6a" });
            throw new RuntimeException("Failed to get ISE for duplicate module");
        } catch(IllegalStateException e) {
            if (!e.getMessage().contains("Module Module_A is already defined")) {
              throw new RuntimeException("Failed to get expected ISE message for duplicate module: " + e.getMessage());
            }
        }

        // Package is already defined for class loader, expect an ISE
        m = ModuleHelper.ModuleObject("dupl.pkg.module", cl, new String[] { "mypackage6b" });
        try {
            ModuleHelper.DefineModule(m, false, "9.0", "module.name/here", new String[] { "mypackage6" });
            throw new RuntimeException("Failed to get ISE for existing package");
        } catch(IllegalStateException e) {
            if (!e.getMessage().contains("Package mypackage6 for module dupl.pkg.module is already in another module, Module_A, defined to the class loader")) {
              throw new RuntimeException("Failed to get expected ISE message for duplicate package: " + e.getMessage());
            }
        }

        // Empty module name, expect an IAE
        try {
            m = ModuleHelper.ModuleObject("", cl, new String[] { "mypackage8" });
            ModuleHelper.DefineModule(m, false, "9.0", "module.name/here", new String[] { "mypackage8" });
            throw new RuntimeException("Failed to get expected IAE for empty module name");
        } catch(IllegalArgumentException e) {
            // Expected
        }

        // Module name with ';', not allowed in java source
        try {
            m = ModuleHelper.ModuleObject("bad;name", cl, new String[] { "mypackage9" });
            ModuleHelper.DefineModule(m, false, "9.0", "module.name/here", new String[] { "mypackage9" });
            throw new RuntimeException("Failed to get expected IAE for bad;name");
        } catch(IllegalArgumentException e) {
            // Expected
        }

        // Module name with leading dot, not allowed in java source
        try {
            m = ModuleHelper.ModuleObject(".leadingdot", cl, new String[] { "mypackage9a" });
            ModuleHelper.DefineModule(m, false, "9.0", "module.name/here", new String[] { "mypackage9a" });
            throw new RuntimeException("Failed to get expected IAE for .leadingdot");
        } catch(IllegalArgumentException e) {
            // Expected
        }

        // Module name with trailing dot, not allowed in java source
        try {
            m = ModuleHelper.ModuleObject("trailingdot.", cl, new String[] { "mypackage9b" });
            ModuleHelper.DefineModule(m, false, "9.0", "module.name/here", new String[] { "mypackage9b" });
            throw new RuntimeException("Failed to get expected IAE for trailingdot.");
        } catch(IllegalArgumentException e) {
            // Expected
        }

        // Module name with consecutive dots, not allowed in java source
        try {
            m = ModuleHelper.ModuleObject("trailingdot.", cl, new String[] { "mypackage9b" });
            ModuleHelper.DefineModule(m, false, "9.0", "module.name/here", new String[] { "mypackage9b" });
            throw new RuntimeException("Failed to get expected IAE for trailingdot.");
        } catch(IllegalArgumentException e) {
            // Expected
        }

        // module name with multiple dots, should be okay
        m = ModuleHelper.ModuleObject("more.than.one.dat", cl, new String[] { "mypackage9d" });
        assertNotNull(m, "Module should not be null");
        ModuleHelper.DefineModule(m, false, "9.0", "module.name/here", new String[] { "mypackage9d" });

        // Zero length package list, should be okay
        m = ModuleHelper.ModuleObject("zero.packages", cl, new String[] { });
        assertNotNull(m, "Module should not be null");
        ModuleHelper.DefineModule(m, false, "9.0", "module.name/here", new String[] { });

        // Invalid package name, expect an IAE
        m = ModuleHelper.ModuleObject("moduleFive", cl, new String[] { "your.apackage" });
        try {
<<<<<<< HEAD
            ModuleHelper.DefineModule(m, false, "9.0", "module.name/here", new String[] { "your.package" });
            throw new RuntimeException("Failed to get expected IAE for your.package");
=======
            ModuleHelper.DefineModule(m, "9.0", "module.name/here", new String[] { "your.apackage" });
            throw new RuntimeException("Failed to get expected IAE for your.apackage");
>>>>>>> 5a0726a4
        } catch(IllegalArgumentException e) {
            if (!e.getMessage().contains("Invalid package name")) {
              throw new RuntimeException("Failed to get expected IAE message for bad package name: " + e.getMessage());
            }
        }

        // Invalid package name, expect an IAE
        m = ModuleHelper.ModuleObject("moduleSix", cl, new String[] { "foo" }); // Name irrelevant
        try {
<<<<<<< HEAD
            ModuleHelper.DefineModule(m, false, "9.0", "module.name/here", new String[] { ";your/package" });
            throw new RuntimeException("Failed to get expected IAE for ;your.package");
=======
            ModuleHelper.DefineModule(m, "9.0", "module.name/here", new String[] { ";your/apackage" });
            throw new RuntimeException("Failed to get expected IAE for ;your.apackage");
>>>>>>> 5a0726a4
        } catch(IllegalArgumentException e) {
            if (!e.getMessage().contains("Invalid package name")) {
              throw new RuntimeException("Failed to get expected IAE message for bad package name: " + e.getMessage());
            }
        }

        // Invalid package name, expect an IAE
        m = ModuleHelper.ModuleObject("moduleSeven", cl, new String[] { "foo" }); // Name irrelevant
        try {
            ModuleHelper.DefineModule(m, false, "9.0", "module.name/here", new String[] { "7[743" });
            throw new RuntimeException("Failed to get expected IAE for package 7[743");
        } catch(IllegalArgumentException e) {
            if (!e.getMessage().contains("Invalid package name")) {
              throw new RuntimeException("Failed to get expected IAE message for bad package name: " + e.getMessage());
            }
        }

        // Package named "java" defined to a class loader other than the boot or platform class loader, expect an IAE
        m = ModuleHelper.ModuleObject("modulejavapkgOne", cl, new String[] { "java/foo" });
        try {
            // module m is defined to an instance of MyClassLoader class loader
            ModuleHelper.DefineModule(m, false, "9.0", "modulejavapkgOne", new String[] { "java/foo" });
            throw new RuntimeException("Failed to get expected IAE for package java/foo");
        } catch(IllegalArgumentException e) {
            if (!e.getMessage().contains("prohibited package name")) {
              throw new RuntimeException("Failed to get expected IAE message for prohibited package name: " + e.getMessage());
            }
        }

        // Package named "javabar" defined to a class loader other than the boot or platform class loader, should be ok
        m = ModuleHelper.ModuleObject("modulejavapkgTwo", cl, new String[] { "javabar" });
        assertNotNull(m, "Module should not be null");
        ModuleHelper.DefineModule(m, false, "9.0", "modulejavapkgTwo", new String[] { "javabar" });

        // Package named "java" defined to the boot class loader, should be ok
        //   m's type is a java.lang.Object, module is java.base
        //   java.base module is defined to the boot loader
        ClassLoader boot_loader = m.getClass().getClassLoader();
        m = ModuleHelper.ModuleObject("modulejavapkgThree", boot_loader, new String[] { "java/foo" });
        assertNotNull(m, "Module should not be null");
        ModuleHelper.DefineModule(m, false, "9.0", "modulejavapkgThree", new String[] { "java/foo" });

        // Package named "java" defined to the platform class loader, should be ok
        //   java.sql module defined to the platform class loader.
        java.sql.Time jst = new java.sql.Time(45 * 1000);
        ClassLoader platform_loader = jst.getClass().getClassLoader();
        m = ModuleHelper.ModuleObject("modulejavapkgFour", platform_loader, new String[] { "java/foo" });
        assertNotNull(m, "Module should not be null");
        ModuleHelper.DefineModule(m, false, "9.0", "modulejavapkgFour", new String[] { "java/foo" });

        // module version that is null, should be okay
        m = ModuleHelper.ModuleObject("moduleEight", cl, new String[] { "a_package_8" });
        assertNotNull(m, "Module should not be null");
        ModuleHelper.DefineModule(m, false, null, "moduleEight/here", new String[] { "a_package_8" });

        // module version that is "", should be okay
        m = ModuleHelper.ModuleObject("moduleNine", cl, new String[] { "a_package_9" });
        assertNotNull(m, "Module should not be null");
        ModuleHelper.DefineModule(m, false, "", "moduleNine/here", new String[] { "a_package_9" });

        // module location that is null, should be okay
        m = ModuleHelper.ModuleObject("moduleTen", cl, new String[] { "a_package_10" });
        assertNotNull(m, "Module should not be null");
        ModuleHelper.DefineModule(m, false, "9.0", null, new String[] { "a_package_10" });

        // module location that is "", should be okay
        m = ModuleHelper.ModuleObject("moduleEleven", cl, new String[] { "a_package_11" });
        assertNotNull(m, "Module should not be null");
        ModuleHelper.DefineModule(m, false, "9.0", "", new String[] { "a_package_11" });
    }

    static class MyClassLoader extends ClassLoader { }
}<|MERGE_RESOLUTION|>--- conflicted
+++ resolved
@@ -198,13 +198,8 @@
         // Invalid package name, expect an IAE
         m = ModuleHelper.ModuleObject("moduleFive", cl, new String[] { "your.apackage" });
         try {
-<<<<<<< HEAD
-            ModuleHelper.DefineModule(m, false, "9.0", "module.name/here", new String[] { "your.package" });
-            throw new RuntimeException("Failed to get expected IAE for your.package");
-=======
-            ModuleHelper.DefineModule(m, "9.0", "module.name/here", new String[] { "your.apackage" });
+            ModuleHelper.DefineModule(m, false, "9.0", "module.name/here", new String[] { "your.apackage" });
             throw new RuntimeException("Failed to get expected IAE for your.apackage");
->>>>>>> 5a0726a4
         } catch(IllegalArgumentException e) {
             if (!e.getMessage().contains("Invalid package name")) {
               throw new RuntimeException("Failed to get expected IAE message for bad package name: " + e.getMessage());
@@ -214,13 +209,8 @@
         // Invalid package name, expect an IAE
         m = ModuleHelper.ModuleObject("moduleSix", cl, new String[] { "foo" }); // Name irrelevant
         try {
-<<<<<<< HEAD
-            ModuleHelper.DefineModule(m, false, "9.0", "module.name/here", new String[] { ";your/package" });
-            throw new RuntimeException("Failed to get expected IAE for ;your.package");
-=======
-            ModuleHelper.DefineModule(m, "9.0", "module.name/here", new String[] { ";your/apackage" });
+            ModuleHelper.DefineModule(m, false, "9.0", "module.name/here", new String[] { ";your/apackage" });
             throw new RuntimeException("Failed to get expected IAE for ;your.apackage");
->>>>>>> 5a0726a4
         } catch(IllegalArgumentException e) {
             if (!e.getMessage().contains("Invalid package name")) {
               throw new RuntimeException("Failed to get expected IAE message for bad package name: " + e.getMessage());
