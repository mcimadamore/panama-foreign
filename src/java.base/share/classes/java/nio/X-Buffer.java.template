/*
 * Copyright (c) 2000, 2020, Oracle and/or its affiliates. All rights reserved.
 * DO NOT ALTER OR REMOVE COPYRIGHT NOTICES OR THIS FILE HEADER.
 *
 * This code is free software; you can redistribute it and/or modify it
 * under the terms of the GNU General Public License version 2 only, as
 * published by the Free Software Foundation.  Oracle designates this
 * particular file as subject to the "Classpath" exception as provided
 * by Oracle in the LICENSE file that accompanied this code.
 *
 * This code is distributed in the hope that it will be useful, but WITHOUT
 * ANY WARRANTY; without even the implied warranty of MERCHANTABILITY or
 * FITNESS FOR A PARTICULAR PURPOSE.  See the GNU General Public License
 * version 2 for more details (a copy is included in the LICENSE file that
 * accompanied this code).
 *
 * You should have received a copy of the GNU General Public License version
 * 2 along with this work; if not, write to the Free Software Foundation,
 * Inc., 51 Franklin St, Fifth Floor, Boston, MA 02110-1301 USA.
 *
 * Please contact Oracle, 500 Oracle Parkway, Redwood Shores, CA 94065 USA
 * or visit www.oracle.com if you need additional information or have any
 * questions.
 */

#warn This file is preprocessed before being compiled

package java.nio;

#if[char]
import java.io.IOException;
#end[char]
import java.lang.ref.Reference;
#if[streamableType]
import java.util.Spliterator;
import java.util.stream.StreamSupport;
import java.util.stream.$Streamtype$Stream;
#end[streamableType]

import java.util.Objects;
import jdk.internal.access.foreign.MemorySegmentProxy;
import jdk.internal.util.ArraysSupport;

/**
 * $A$ $type$ buffer.
 *
 * <p> This class defines {#if[byte]?six:four} categories of operations upon
 * $type$ buffers:
 *
 * <ul>
 *
 *   <li><p> Absolute and relative {@link #get() <i>get</i>} and
 *   {@link #put($type$) <i>put</i>} methods that read and write
 *   single $type$s; </p></li>
 *
 *   <li><p> Absolute and relative {@link #get($type$[]) <i>bulk get</i>}
 *   methods that transfer contiguous sequences of $type$s from this buffer
 *   into an array; {#if[!byte]?and}</p></li>
 *
 *   <li><p> Absolute and relative {@link #put($type$[]) <i>bulk put</i>}
 *   methods that transfer contiguous sequences of $type$s from $a$
 *   $type$ array{#if[char]?,&#32;a&#32;string,} or some other $type$
 *   buffer into this buffer;{#if[!byte]?&#32;and} </p></li>
 *
#if[byte]
 *
 *   <li><p> Absolute and relative {@link #getChar() <i>get</i>}
 *   and {@link #putChar(char) <i>put</i>} methods that read and
 *   write values of other primitive types, translating them to and from
 *   sequences of bytes in a particular byte order; </p></li>
 *
 *   <li><p> Methods for creating <i><a href="#views">view buffers</a></i>,
 *   which allow a byte buffer to be viewed as a buffer containing values of
 *   some other primitive type; and </p></li>
 *
#end[byte]
 *
 *   <li><p> A method for {@link #compact compacting}
 *   $a$ $type$ buffer.  </p></li>
 *
 * </ul>
 *
 * <p> $Type$ buffers can be created either by {@link #allocate
 * <i>allocation</i>}, which allocates space for the buffer's
 *
#if[byte]
 *
 * content, or by {@link #wrap($type$[]) <i>wrapping</i>} an
 * existing $type$ array {#if[char]?or&#32;string} into a buffer.
 *
#else[byte]
 *
 * content, by {@link #wrap($type$[]) <i>wrapping</i>} an existing
 * $type$ array {#if[char]?or&#32;string} into a buffer, or by creating a
 * <a href="ByteBuffer.html#views"><i>view</i></a> of an existing byte buffer.
 *
#end[byte]
 *
#if[byte]
 *
 * <a id="direct"></a>
 * <h2> Direct <i>vs.</i> non-direct buffers </h2>
 *
 * <p> A byte buffer is either <i>direct</i> or <i>non-direct</i>.  Given a
 * direct byte buffer, the Java virtual machine will make a best effort to
 * perform native I/O operations directly upon it.  That is, it will attempt to
 * avoid copying the buffer's content to (or from) an intermediate buffer
 * before (or after) each invocation of one of the underlying operating
 * system's native I/O operations.
 *
 * <p> A direct byte buffer may be created by invoking the {@link
 * #allocateDirect(int) allocateDirect} factory method of this class.  The
 * buffers returned by this method typically have somewhat higher allocation
 * and deallocation costs than non-direct buffers.  The contents of direct
 * buffers may reside outside of the normal garbage-collected heap, and so
 * their impact upon the memory footprint of an application might not be
 * obvious.  It is therefore recommended that direct buffers be allocated
 * primarily for large, long-lived buffers that are subject to the underlying
 * system's native I/O operations.  In general it is best to allocate direct
 * buffers only when they yield a measurable gain in program performance.
 *
 * <p> A direct byte buffer may also be created by {@link
 * java.nio.channels.FileChannel#map mapping} a region of a file
 * directly into memory.  An implementation of the Java platform may optionally
 * support the creation of direct byte buffers from native code via JNI.  If an
 * instance of one of these kinds of buffers refers to an inaccessible region
 * of memory then an attempt to access that region will not change the buffer's
 * content and will cause an unspecified exception to be thrown either at the
 * time of the access or at some later time.
 *
 * <p> Whether a byte buffer is direct or non-direct may be determined by
 * invoking its {@link #isDirect isDirect} method.  This method is provided so
 * that explicit buffer management can be done in performance-critical code.
 *
 *
 * <a id="bin"></a>
 * <h2> Access to binary data </h2>
 *
 * <p> This class defines methods for reading and writing values of all other
 * primitive types, except {@code boolean}.  Primitive values are translated
 * to (or from) sequences of bytes according to the buffer's current byte
 * order, which may be retrieved and modified via the {@link #order order}
 * methods.  Specific byte orders are represented by instances of the {@link
 * ByteOrder} class.  The initial order of a byte buffer is always {@link
 * ByteOrder#BIG_ENDIAN BIG_ENDIAN}.
 *
 * <p> For access to heterogeneous binary data, that is, sequences of values of
 * different types, this class defines a family of absolute and relative
 * <i>get</i> and <i>put</i> methods for each type.  For 32-bit floating-point
 * values, for example, this class defines:
 *
 * <blockquote><pre>
 * float  {@link #getFloat()}
 * float  {@link #getFloat(int) getFloat(int index)}
 *  void  {@link #putFloat(float) putFloat(float f)}
 *  void  {@link #putFloat(int,float) putFloat(int index, float f)}</pre></blockquote>
 *
 * <p> Corresponding methods are defined for the types {@code char,
 * short, int, long}, and {@code double}.  The index
 * parameters of the absolute <i>get</i> and <i>put</i> methods are in terms of
 * bytes rather than of the type being read or written.
 *
 * <a id="views"></a>
 *
 * <p> For access to homogeneous binary data, that is, sequences of values of
 * the same type, this class defines methods that can create <i>views</i> of a
 * given byte buffer.  A <i>view buffer</i> is simply another buffer whose
 * content is backed by the byte buffer.  Changes to the byte buffer's content
 * will be visible in the view buffer, and vice versa; the two buffers'
 * position, limit, and mark values are independent.  The {@link
 * #asFloatBuffer() asFloatBuffer} method, for example, creates an instance of
 * the {@link FloatBuffer} class that is backed by the byte buffer upon which
 * the method is invoked.  Corresponding view-creation methods are defined for
 * the types {@code char, short, int, long}, and {@code double}.
 *
 * <p> View buffers have three important advantages over the families of
 * type-specific <i>get</i> and <i>put</i> methods described above:
 *
 * <ul>
 *
 *   <li><p> A view buffer is indexed not in terms of bytes but rather in terms
 *   of the type-specific size of its values;  </p></li>
 *
 *   <li><p> A view buffer provides relative bulk <i>get</i> and <i>put</i>
 *   methods that can transfer contiguous sequences of values between a buffer
 *   and an array or some other buffer of the same type; and  </p></li>
 *
 *   <li><p> A view buffer is potentially much more efficient because it will
 *   be direct if, and only if, its backing byte buffer is direct.  </p></li>
 *
 * </ul>
 *
 * <p> The byte order of a view buffer is fixed to be that of its byte buffer
 * at the time that the view is created.  </p>
 *
#end[byte]
*
#if[!byte]
 *
 * <p> Like a byte buffer, $a$ $type$ buffer is either <a
 * href="ByteBuffer.html#direct"><i>direct</i> or <i>non-direct</i></a>.  A
 * $type$ buffer created via the {@code wrap} methods of this class will
 * be non-direct.  $A$ $type$ buffer created as a view of a byte buffer will
 * be direct if, and only if, the byte buffer itself is direct.  Whether or not
 * $a$ $type$ buffer is direct may be determined by invoking the {@link
 * #isDirect isDirect} method.  </p>
 *
#end[!byte]
*
#if[char]
 *
 * <p> This class implements the {@link CharSequence} interface so that
 * character buffers may be used wherever character sequences are accepted, for
 * example in the regular-expression package {@link java.util.regex}.
 * The methods defined by {@code CharSequence} operate relative to the current
 * position of the buffer when they are invoked.
 * </p>
 *
#end[char]
 *
#if[byte]
 * <h2> Invocation chaining </h2>
#end[byte]
 *
 * <p> Methods in this class that do not otherwise have a value to return are
 * specified to return the buffer upon which they are invoked.  This allows
 * method invocations to be chained.
 *
#if[byte]
 *
 * The sequence of statements
 *
 * <blockquote><pre>
 * bb.putInt(0xCAFEBABE);
 * bb.putShort(3);
 * bb.putShort(45);</pre></blockquote>
 *
 * can, for example, be replaced by the single statement
 *
 * <blockquote><pre>
 * bb.putInt(0xCAFEBABE).putShort(3).putShort(45);</pre></blockquote>
 *
#end[byte]
#if[char]
 *
 * The sequence of statements
 *
 * <blockquote><pre>
 * cb.put("text/");
 * cb.put(subtype);
 * cb.put("; charset=");
 * cb.put(enc);</pre></blockquote>
 *
 * can, for example, be replaced by the single statement
 *
 * <blockquote><pre>
 * cb.put("text/").put(subtype).put("; charset=").put(enc);</pre></blockquote>
 *
#end[char]
 *
 *
 * @author Mark Reinhold
 * @author JSR-51 Expert Group
 * @since 1.4
 */

public abstract class $Type$Buffer
    extends Buffer
    implements Comparable<$Type$Buffer>{#if[char]?, Appendable, CharSequence, Readable}
{

    // These fields are declared here rather than in Heap-X-Buffer in order to
    // reduce the number of virtual method invocations needed to access these
    // values, which is especially costly when coding small buffers.
    //
    final $type$[] hb;                  // Non-null only for heap buffers
    final int offset;
    boolean isReadOnly;

    // Creates a new buffer with the given mark, position, limit, capacity,
    // backing array, and array offset
    //
    $Type$Buffer(int mark, int pos, int lim, int cap,   // package-private
                 $type$[] hb, int offset, MemorySegmentProxy segment)
    {
        super(mark, pos, lim, cap, segment);
        this.hb = hb;
        this.offset = offset;
    }

    // Creates a new buffer with the given mark, position, limit, and capacity
    //
    $Type$Buffer(int mark, int pos, int lim, int cap, MemorySegmentProxy segment) { // package-private
        this(mark, pos, lim, cap, null, 0, segment);
    }

    // Creates a new buffer with given base, address and capacity
    //
    $Type$Buffer($type$[] hb, long addr, int cap, MemorySegmentProxy segment) { // package-private
        super(addr, cap, segment);
        this.hb = hb;
        this.offset = 0;
    }

    @Override
    Object base() {
        return hb;
    }

#if[byte]

    /**
     * Allocates a new direct $type$ buffer.
     *
     * <p> The new buffer's position will be zero, its limit will be its
     * capacity, its mark will be undefined, each of its elements will be
     * initialized to zero, and its byte order will be
     * {@link ByteOrder#BIG_ENDIAN BIG_ENDIAN}.  Whether or not it has a
     * {@link #hasArray backing array} is unspecified.
     *
     * @param  capacity
     *         The new buffer's capacity, in $type$s
     *
     * @return  The new $type$ buffer
     *
     * @throws  IllegalArgumentException
     *          If the {@code capacity} is a negative integer
     */
    public static $Type$Buffer allocateDirect(int capacity) {
        return new Direct$Type$Buffer(capacity);
    }

#end[byte]

    /**
     * Allocates a new $type$ buffer.
     *
     * <p> The new buffer's position will be zero, its limit will be its
     * capacity, its mark will be undefined, each of its elements will be
     * initialized to zero, and its byte order will be
#if[byte]
     * {@link ByteOrder#BIG_ENDIAN BIG_ENDIAN}.
#else[byte]
     * the {@link ByteOrder#nativeOrder native order} of the underlying
     * hardware.
#end[byte]
     * It will have a {@link #array backing array}, and its
     * {@link #arrayOffset array offset} will be zero.
     *
     * @param  capacity
     *         The new buffer's capacity, in $type$s
     *
     * @return  The new $type$ buffer
     *
     * @throws  IllegalArgumentException
     *          If the {@code capacity} is a negative integer
     */
    public static $Type$Buffer allocate(int capacity) {
        if (capacity < 0)
            throw createCapacityException(capacity);
        return new Heap$Type$Buffer(capacity, capacity, null);
    }

    /**
     * Wraps $a$ $type$ array into a buffer.
     *
     * <p> The new buffer will be backed by the given $type$ array;
     * that is, modifications to the buffer will cause the array to be modified
     * and vice versa.  The new buffer's capacity will be
     * {@code array.length}, its position will be {@code offset}, its limit
     * will be {@code offset + length}, its mark will be undefined, and its
     * byte order will be
#if[byte]
     * {@link ByteOrder#BIG_ENDIAN BIG_ENDIAN}.
#else[byte]
     * the {@link ByteOrder#nativeOrder native order} of the underlying
     * hardware.
#end[byte]
     * Its {@link #array backing array} will be the given array, and
     * its {@link #arrayOffset array offset} will be zero.  </p>
     *
     * @param  array
     *         The array that will back the new buffer
     *
     * @param  offset
     *         The offset of the subarray to be used; must be non-negative and
     *         no larger than {@code array.length}.  The new buffer's position
     *         will be set to this value.
     *
     * @param  length
     *         The length of the subarray to be used;
     *         must be non-negative and no larger than
     *         {@code array.length - offset}.
     *         The new buffer's limit will be set to {@code offset + length}.
     *
     * @return  The new $type$ buffer
     *
     * @throws  IndexOutOfBoundsException
     *          If the preconditions on the {@code offset} and {@code length}
     *          parameters do not hold
     */
    public static $Type$Buffer wrap($type$[] array,
                                    int offset, int length)
    {
        try {
            return new Heap$Type$Buffer(array, offset, length, null);
        } catch (IllegalArgumentException x) {
            throw new IndexOutOfBoundsException();
        }
    }

    /**
     * Wraps $a$ $type$ array into a buffer.
     *
     * <p> The new buffer will be backed by the given $type$ array;
     * that is, modifications to the buffer will cause the array to be modified
     * and vice versa.  The new buffer's capacity and limit will be
     * {@code array.length}, its position will be zero, its mark will be
     * undefined, and its byte order will be
#if[byte]
     * {@link ByteOrder#BIG_ENDIAN BIG_ENDIAN}.
#else[byte]
     * the {@link ByteOrder#nativeOrder native order} of the underlying
     * hardware.
#end[byte]
     * Its {@link #array backing array} will be the given array, and its
     * {@link #arrayOffset array offset} will be zero.  </p>
     *
     * @param  array
     *         The array that will back this buffer
     *
     * @return  The new $type$ buffer
     */
    public static $Type$Buffer wrap($type$[] array) {
        return wrap(array, 0, array.length);
    }

#if[char]

    /**
     * Attempts to read characters into the specified character buffer.
     * The buffer is used as a repository of characters as-is: the only
     * changes made are the results of a put operation. No flipping or
     * rewinding of the buffer is performed.
     *
     * @param target the buffer to read characters into
     * @return The number of characters added to the buffer, or
     *         -1 if this source of characters is at its end
     * @throws IOException if an I/O error occurs
     * @throws ReadOnlyBufferException if target is a read only buffer
     * @since 1.5
     */
    public int read(CharBuffer target) throws IOException {
        // Determine the number of bytes n that can be transferred
        int targetRemaining = target.remaining();
        int limit = limit();
        int remaining = limit - position();
        if (remaining == 0)
            return -1;
        int n = Math.min(remaining, targetRemaining);
        // Set source limit to prevent target overflow
        if (targetRemaining < remaining)
            limit(position() + n);
        try {
            if (n > 0)
                target.put(this);
        } finally {
            limit(limit); // restore real limit
        }
        return n;
    }

    /**
     * Wraps a character sequence into a buffer.
     *
     * <p> The content of the new, read-only buffer will be the content of the
     * given character sequence.  The buffer's capacity will be
     * {@code csq.length()}, its position will be {@code start}, its limit
     * will be {@code end}, and its mark will be undefined.  </p>
     *
     * @param  csq
     *         The character sequence from which the new character buffer is to
     *         be created
     *
     * @param  start
     *         The index of the first character to be used;
     *         must be non-negative and no larger than {@code csq.length()}.
     *         The new buffer's position will be set to this value.
     *
     * @param  end
     *         The index of the character following the last character to be
     *         used; must be no smaller than {@code start} and no larger
     *         than {@code csq.length()}.
     *         The new buffer's limit will be set to this value.
     *
     * @return  The new character buffer
     *
     * @throws  IndexOutOfBoundsException
     *          If the preconditions on the {@code start} and {@code end}
     *          parameters do not hold
     */
    public static CharBuffer wrap(CharSequence csq, int start, int end) {
        try {
            return new StringCharBuffer(csq, start, end);
        } catch (IllegalArgumentException x) {
            throw new IndexOutOfBoundsException();
        }
    }

    /**
     * Wraps a character sequence into a buffer.
     *
     * <p> The content of the new, read-only buffer will be the content of the
     * given character sequence.  The new buffer's capacity and limit will be
     * {@code csq.length()}, its position will be zero, and its mark will be
     * undefined.  </p>
     *
     * @param  csq
     *         The character sequence from which the new character buffer is to
     *         be created
     *
     * @return  The new character buffer
     */
    public static CharBuffer wrap(CharSequence csq) {
        return wrap(csq, 0, csq.length());
    }

#end[char]

    /**
     * Creates a new $type$ buffer whose content is a shared subsequence of
     * this buffer's content.
     *
     * <p> The content of the new buffer will start at this buffer's current
     * position.  Changes to this buffer's content will be visible in the new
     * buffer, and vice versa; the two buffers' position, limit, and mark
     * values will be independent.
     *
     * <p> The new buffer's position will be zero, its capacity and its limit
     * will be the number of $type$s remaining in this buffer, its mark will be
     * undefined, and its byte order will be
#if[byte]
     * {@link ByteOrder#BIG_ENDIAN BIG_ENDIAN}.
#else[byte]
     * identical to that of this buffer.
#end[byte]
     * The new buffer will be direct if, and only if, this buffer is direct, and
     * it will be read-only if, and only if, this buffer is read-only.  </p>
     *
     * @return  The new $type$ buffer
#if[byte]
     *
     * @see #alignedSlice(int)
#end[byte]
     */
    @Override
    public abstract $Type$Buffer slice();

    /**
     * Creates a new $type$ buffer whose content is a shared subsequence of
     * this buffer's content.
     *
     * <p> The content of the new buffer will start at position {@code index}
     * in this buffer, and will contain {@code length} elements. Changes to
     * this buffer's content will be visible in the new buffer, and vice versa;
     * the two buffers' position, limit, and mark values will be independent.
     *
     * <p> The new buffer's position will be zero, its capacity and its limit
     * will be {@code length}, its mark will be undefined, and its byte order
     * will be
#if[byte]
     * {@link ByteOrder#BIG_ENDIAN BIG_ENDIAN}.
#else[byte]
     * identical to that of this buffer.
#end[byte]
     * The new buffer will be direct if, and only if, this buffer is direct,
     * and it will be read-only if, and only if, this buffer is read-only. </p>
     *
     * @param   index
     *          The position in this buffer at which the content of the new
     *          buffer will start; must be non-negative and no larger than
     *          {@link #limit() limit()}
     *
     * @param   length
     *          The number of elements the new buffer will contain; must be
     *          non-negative and no larger than {@code limit() - index}
     *
     * @return  The new buffer
     *
     * @throws  IndexOutOfBoundsException
     *          If {@code index} is negative or greater than {@code limit()},
     *          {@code length} is negative, or {@code length > limit() - index}
     *
     * @since 13
     */
    @Override
    public abstract $Type$Buffer slice(int index, int length);

    /**
     * Creates a new $type$ buffer that shares this buffer's content.
     *
     * <p> The content of the new buffer will be that of this buffer.  Changes
     * to this buffer's content will be visible in the new buffer, and vice
     * versa; the two buffers' position, limit, and mark values will be
     * independent.
     *
     * <p> The new buffer's capacity, limit, position,
#if[byte]
     * and mark values will be identical to those of this buffer, and its byte
     * order will be {@link ByteOrder#BIG_ENDIAN BIG_ENDIAN}.
#else[byte]
     * mark values, and byte order will be identical to those of this buffer.
#end[byte]
     * The new buffer will be direct if, and only if, this buffer is direct, and
     * it will be read-only if, and only if, this buffer is read-only.  </p>
     *
     * @return  The new $type$ buffer
     */
    @Override
    public abstract $Type$Buffer duplicate();

    /**
     * Creates a new, read-only $type$ buffer that shares this buffer's
     * content.
     *
     * <p> The content of the new buffer will be that of this buffer.  Changes
     * to this buffer's content will be visible in the new buffer; the new
     * buffer itself, however, will be read-only and will not allow the shared
     * content to be modified.  The two buffers' position, limit, and mark
     * values will be independent.
     *
     * <p> The new buffer's capacity, limit, position,
#if[byte]
     * and mark values will be identical to those of this buffer, and its byte
     * order will be {@link ByteOrder#BIG_ENDIAN BIG_ENDIAN}.
#else[byte]
     * mark values, and byte order will be identical to those of this buffer.
#end[byte]
     *
     * <p> If this buffer is itself read-only then this method behaves in
     * exactly the same way as the {@link #duplicate duplicate} method.  </p>
     *
     * @return  The new, read-only $type$ buffer
     */
    public abstract $Type$Buffer asReadOnlyBuffer();


    // -- Singleton get/put methods --

    /**
     * Relative <i>get</i> method.  Reads the $type$ at this buffer's
     * current position, and then increments the position.
     *
     * @return  The $type$ at the buffer's current position
     *
     * @throws  BufferUnderflowException
     *          If the buffer's current position is not smaller than its limit
     */
    public abstract $type$ get();

    /**
     * Relative <i>put</i> method&nbsp;&nbsp;<i>(optional operation)</i>.
     *
     * <p> Writes the given $type$ into this buffer at the current
     * position, and then increments the position. </p>
     *
     * @param  $x$
     *         The $type$ to be written
     *
     * @return  This buffer
     *
     * @throws  BufferOverflowException
     *          If this buffer's current position is not smaller than its limit
     *
     * @throws  ReadOnlyBufferException
     *          If this buffer is read-only
     */
    public abstract $Type$Buffer put($type$ $x$);

    /**
     * Absolute <i>get</i> method.  Reads the $type$ at the given
     * index.
     *
     * @param  index
     *         The index from which the $type$ will be read
     *
     * @return  The $type$ at the given index
     *
     * @throws  IndexOutOfBoundsException
     *          If {@code index} is negative
     *          or not smaller than the buffer's limit
     */
    public abstract $type$ get(int index);

#if[streamableType]
    /**
     * Absolute <i>get</i> method.  Reads the $type$ at the given
     * index without any validation of the index.
     *
     * @param  index
     *         The index from which the $type$ will be read
     *
     * @return  The $type$ at the given index
     */
    abstract $type$ getUnchecked(int index);   // package-private
#end[streamableType]

    /**
     * Absolute <i>put</i> method&nbsp;&nbsp;<i>(optional operation)</i>.
     *
     * <p> Writes the given $type$ into this buffer at the given
     * index. </p>
     *
     * @param  index
     *         The index at which the $type$ will be written
     *
     * @param  $x$
     *         The $type$ value to be written
     *
     * @return  This buffer
     *
     * @throws  IndexOutOfBoundsException
     *          If {@code index} is negative
     *          or not smaller than the buffer's limit
     *
     * @throws  ReadOnlyBufferException
     *          If this buffer is read-only
     */
    public abstract $Type$Buffer put(int index, $type$ $x$);


    // -- Bulk get operations --

    /**
     * Relative bulk <i>get</i> method.
     *
     * <p> This method transfers $type$s from this buffer into the given
     * destination array.  If there are fewer $type$s remaining in the
     * buffer than are required to satisfy the request, that is, if
     * {@code length}&nbsp;{@code >}&nbsp;{@code remaining()}, then no
     * $type$s are transferred and a {@link BufferUnderflowException} is
     * thrown.
     *
     * <p> Otherwise, this method copies {@code length} $type$s from this
     * buffer into the given array, starting at the current position of this
     * buffer and at the given offset in the array.  The position of this
     * buffer is then incremented by {@code length}.
     *
     * <p> In other words, an invocation of this method of the form
     * <code>src.get(dst,&nbsp;off,&nbsp;len)</code> has exactly the same effect as
     * the loop
     *
     * <pre>{@code
     *     for (int i = off; i < off + len; i++)
     *         dst[i] = src.get();
     * }</pre>
     *
     * except that it first checks that there are sufficient $type$s in
     * this buffer and it is potentially much more efficient.
     *
     * @param  dst
     *         The array into which $type$s are to be written
     *
     * @param  offset
     *         The offset within the array of the first $type$ to be
     *         written; must be non-negative and no larger than
     *         {@code dst.length}
     *
     * @param  length
     *         The maximum number of $type$s to be written to the given
     *         array; must be non-negative and no larger than
     *         {@code dst.length - offset}
     *
     * @return  This buffer
     *
     * @throws  BufferUnderflowException
     *          If there are fewer than {@code length} $type$s
     *          remaining in this buffer
     *
     * @throws  IndexOutOfBoundsException
     *          If the preconditions on the {@code offset} and {@code length}
     *          parameters do not hold
     */
    public $Type$Buffer get($type$[] dst, int offset, int length) {
        Objects.checkFromIndexSize(offset, length, dst.length);
        if (length > remaining())
            throw new BufferUnderflowException();
        int end = offset + length;
        for (int i = offset; i < end; i++)
            dst[i] = get();
        return this;
    }

    /**
     * Relative bulk <i>get</i> method.
     *
     * <p> This method transfers $type$s from this buffer into the given
     * destination array.  An invocation of this method of the form
     * {@code src.get(a)} behaves in exactly the same way as the invocation
     *
     * <pre>
     *     src.get(a, 0, a.length) </pre>
     *
     * @param   dst
     *          The destination array
     *
     * @return  This buffer
     *
     * @throws  BufferUnderflowException
     *          If there are fewer than {@code length} $type$s
     *          remaining in this buffer
     */
    public $Type$Buffer get($type$[] dst) {
        return get(dst, 0, dst.length);
    }

    /**
     * Absolute bulk <i>get</i> method.
     *
     * <p> This method transfers {@code length} $type$s from this
     * buffer into the given array, starting at the given index in this
     * buffer and at the given offset in the array.  The position of this
     * buffer is unchanged.
     *
     * <p> An invocation of this method of the form
     * <code>src.get(index,&nbsp;dst,&nbsp;offset,&nbsp;length)</code>
     * has exactly the same effect as the following loop except that it first
     * checks the consistency of the supplied parameters and it is potentially
     * much more efficient:
     *
     * <pre>{@code
     *     for (int i = offset, j = index; i < offset + length; i++, j++)
     *         dst[i] = src.get(j);
     * }</pre>
     *
     * @param  index
     *         The index in this buffer from which the first $type$ will be
     *         read; must be non-negative and less than {@code limit()}
     *
     * @param  dst
     *         The destination array
     *
     * @param  offset
     *         The offset within the array of the first $type$ to be
     *         written; must be non-negative and less than
     *         {@code dst.length}
     *
     * @param  length
     *         The number of $type$s to be written to the given array;
     *         must be non-negative and no larger than the smaller of
     *         {@code limit() - index} and {@code dst.length - offset}
     *
     * @return  This buffer
     *
     * @throws  IndexOutOfBoundsException
     *          If the preconditions on the {@code index}, {@code offset}, and
     *          {@code length} parameters do not hold
     *
     * @since 13
     */
    public $Type$Buffer get(int index, $type$[] dst, int offset, int length) {
        Objects.checkFromIndexSize(index, length, limit());
        Objects.checkFromIndexSize(offset, length, dst.length);
        int end = offset + length;
        for (int i = offset, j = index; i < end; i++, j++)
            dst[i] = get(j);
        return this;
    }

    /**
     * Absolute bulk <i>get</i> method.
     *
     * <p> This method transfers $type$s from this buffer into the given
     * destination array.  The position of this buffer is unchanged.  An
     * invocation of this method of the form
     * <code>src.get(index,&nbsp;dst)</code> behaves in exactly the same
     * way as the invocation:
     *
     * <pre>
     *     src.get(index, dst, 0, dst.length) </pre>
     *
     * @param  index
     *         The index in this buffer from which the first $type$ will be
     *         read; must be non-negative and less than {@code limit()}
     *
     * @param  dst
     *         The destination array
     *
     * @return  This buffer
     *
     * @throws  IndexOutOfBoundsException
     *          If {@code index} is negative, not smaller than {@code limit()},
     *          or {@code limit() - index < dst.length}
     *
     * @since 13
     */
    public $Type$Buffer get(int index, $type$[] dst) {
        return get(index, dst, 0, dst.length);
    }

    // -- Bulk put operations --

    /**
     * Relative bulk <i>put</i> method&nbsp;&nbsp;<i>(optional operation)</i>.
     *
     * <p> This method transfers the $type$s remaining in the given source
     * buffer into this buffer.  If there are more $type$s remaining in the
     * source buffer than in this buffer, that is, if
     * {@code src.remaining()}&nbsp;{@code >}&nbsp;{@code remaining()},
     * then no $type$s are transferred and a {@link
     * BufferOverflowException} is thrown.
     *
     * <p> Otherwise, this method copies
     * <i>n</i>&nbsp;=&nbsp;{@code src.remaining()} $type$s from the given
     * buffer into this buffer, starting at each buffer's current position.
     * The positions of both buffers are then incremented by <i>n</i>.
     *
     * <p> In other words, an invocation of this method of the form
     * {@code dst.put(src)} has exactly the same effect as the loop
     *
     * <pre>
     *     while (src.hasRemaining())
     *         dst.put(src.get()); </pre>
     *
     * except that it first checks that there is sufficient space in this
     * buffer and it is potentially much more efficient.  If this buffer and
     * the source buffer share the same backing array or memory, then the
     * result will be as if the source elements were first copied to an
     * intermediate location before being written into this buffer.
     *
     * @param  src
     *         The source buffer from which $type$s are to be read;
     *         must not be this buffer
     *
     * @return  This buffer
     *
     * @throws  BufferOverflowException
     *          If there is insufficient space in this buffer
     *          for the remaining $type$s in the source buffer
     *
     * @throws  IllegalArgumentException
     *          If the source buffer is this buffer
     *
     * @throws  ReadOnlyBufferException
     *          If this buffer is read-only
     */
    public $Type$Buffer put($Type$Buffer src) {
        if (src == this)
            throw createSameBufferException();
        if (isReadOnly())
            throw new ReadOnlyBufferException();

        int srcPos = src.position();
        int n = src.limit() - srcPos;
        int pos = position();
        if (n > limit() - pos)
            throw new BufferOverflowException();

        putBuffer(pos, src, srcPos, n);

        position(pos + n);
        src.position(srcPos + n);

        return this;
    }

    /**
     * Absolute bulk <i>put</i> method&nbsp;&nbsp;<i>(optional operation)</i>.
     *
     * <p> This method transfers {@code length} $type$s into this buffer from
     * the given source buffer, starting at the given {@code offset} in the
     * source buffer and the given {@code index} in this buffer. The positions
     * of both buffers are unchanged.
     *
     * <p> In other words, an invocation of this method of the form
     * <code>dst.put(index,&nbsp;src,&nbsp;offset,&nbsp;length)</code>
     * has exactly the same effect as the loop
     *
     * <pre>{@code
     * for (int i = offset, j = index; i < offset + length; i++, j++)
     *     dst.put(j, src.get(i));
     * }</pre>
     *
     * except that it first checks the consistency of the supplied parameters
     * and it is potentially much more efficient.  If this buffer and
     * the source buffer share the same backing array or memory, then the
     * result will be as if the source elements were first copied to an
     * intermediate location before being written into this buffer.
     *
     * @param index
     *        The index in this buffer at which the first $type$ will be
     *        written; must be non-negative and less than {@code limit()}
     *
     * @param src
     *        The buffer from which $type$s are to be read
     *
     * @param offset
     *        The index within the source buffer of the first $type$ to be
     *        read; must be non-negative and less than {@code src.limit()}
     *
     * @param length
     *        The number of $type$s to be read from the given buffer;
     *        must be non-negative and no larger than the smaller of
     *        {@code limit() - index} and {@code src.limit() - offset}
     *
     * @return This buffer
     *
     * @throws IndexOutOfBoundsException
     *         If the preconditions on the {@code index}, {@code offset}, and
     *         {@code length} parameters do not hold
     *
     * @throws ReadOnlyBufferException
     *         If this buffer is read-only
     *
     * @since 16
     */
    public $Type$Buffer put(int index, $Type$Buffer src, int offset, int length) {
        Objects.checkFromIndexSize(index, length, limit());
        Objects.checkFromIndexSize(offset, length, src.limit());
        if (isReadOnly())
            throw new ReadOnlyBufferException();

        putBuffer(index, src, offset, length);

        return this;
    }

    void putBuffer(int pos, $Type$Buffer src, int srcPos, int n) {
        Object srcBase = src.base();

#if[char]
        if (src.isAddressable()) {
#else[char]
        assert srcBase != null || src.isDirect();
#end[char]

            Object base = base();
            assert base != null || isDirect();

            long srcAddr = src.address + ((long)srcPos << $LG_BYTES_PER_VALUE$);
            long addr = address + ((long)pos << $LG_BYTES_PER_VALUE$);
            long len = (long)n << $LG_BYTES_PER_VALUE$;

#if[!byte]
            if (this.order() == src.order()) {
#end[!byte]
                try {
<<<<<<< HEAD
                    SCOPED_MEMORY_ACCESS.copyMemory(scope(), src.scope(), srcBase,
                                      srcAddr,
                                      base,
                                      addr,
                                      len);
=======
                    SCOPED_MEMORY_ACCESS.copyMemory(
                            scope(), src.scope(), srcBase,
                            srcAddr, base, addr, len);
>>>>>>> fcfeafad
                } finally {
                    Reference.reachabilityFence(src);
                    Reference.reachabilityFence(this);
                }
#if[!byte]
            } else {
                try {
<<<<<<< HEAD
                    SCOPED_MEMORY_ACCESS.copySwapMemory(scope(), src.scope(), srcBase,
                                          srcAddr,
                                          base,
                                          addr,
                                          len,
                                          (long)1 << $LG_BYTES_PER_VALUE$);
=======
                    SCOPED_MEMORY_ACCESS.copySwapMemory(
                            scope(), src.scope(), srcBase,
                            srcAddr, base, addr, len, (long)1 << $LG_BYTES_PER_VALUE$);
>>>>>>> fcfeafad
                } finally {
                    Reference.reachabilityFence(src);
                    Reference.reachabilityFence(this);
                }
            }
#end[!byte]
#if[char]
        } else { // src.isAddressable() == false
            assert StringCharBuffer.class.isInstance(src);
            int posMax = pos + n;
            for (int i = pos, j = srcPos; i < posMax; i++, j++)
                put(i, src.get(j));
        }
#end[char]
    }

    /**
     * Relative bulk <i>put</i> method&nbsp;&nbsp;<i>(optional operation)</i>.
     *
     * <p> This method transfers $type$s into this buffer from the given
     * source array.  If there are more $type$s to be copied from the array
     * than remain in this buffer, that is, if
     * {@code length}&nbsp;{@code >}&nbsp;{@code remaining()}, then no
     * $type$s are transferred and a {@link BufferOverflowException} is
     * thrown.
     *
     * <p> Otherwise, this method copies {@code length} $type$s from the
     * given array into this buffer, starting at the given offset in the array
     * and at the current position of this buffer.  The position of this buffer
     * is then incremented by {@code length}.
     *
     * <p> In other words, an invocation of this method of the form
     * <code>dst.put(src,&nbsp;off,&nbsp;len)</code> has exactly the same effect as
     * the loop
     *
     * <pre>{@code
     *     for (int i = off; i < off + len; i++)
     *         dst.put(src[i]);
     * }</pre>
     *
     * except that it first checks that there is sufficient space in this
     * buffer and it is potentially much more efficient.
     *
     * @param  src
     *         The array from which $type$s are to be read
     *
     * @param  offset
     *         The offset within the array of the first $type$ to be read;
     *         must be non-negative and no larger than {@code src.length}
     *
     * @param  length
     *         The number of $type$s to be read from the given array;
     *         must be non-negative and no larger than
     *         {@code src.length - offset}
     *
     * @return  This buffer
     *
     * @throws  BufferOverflowException
     *          If there is insufficient space in this buffer
     *
     * @throws  IndexOutOfBoundsException
     *          If the preconditions on the {@code offset} and {@code length}
     *          parameters do not hold
     *
     * @throws  ReadOnlyBufferException
     *          If this buffer is read-only
     */
    public $Type$Buffer put($type$[] src, int offset, int length) {
        Objects.checkFromIndexSize(offset, length, src.length);
        if (length > remaining())
            throw new BufferOverflowException();
        int end = offset + length;
        for (int i = offset; i < end; i++)
            this.put(src[i]);
        return this;
    }

    /**
     * Relative bulk <i>put</i> method&nbsp;&nbsp;<i>(optional operation)</i>.
     *
     * <p> This method transfers the entire content of the given source
     * $type$ array into this buffer.  An invocation of this method of the
     * form {@code dst.put(a)} behaves in exactly the same way as the
     * invocation
     *
     * <pre>
     *     dst.put(a, 0, a.length) </pre>
     *
     * @param   src
     *          The source array
     *
     * @return  This buffer
     *
     * @throws  BufferOverflowException
     *          If there is insufficient space in this buffer
     *
     * @throws  ReadOnlyBufferException
     *          If this buffer is read-only
     */
    public final $Type$Buffer put($type$[] src) {
        return put(src, 0, src.length);
    }

    /**
     * Absolute bulk <i>put</i> method&nbsp;&nbsp;<i>(optional operation)</i>.
     *
     * <p> This method transfers {@code length} $type$s from the given
     * array, starting at the given offset in the array and at the given index
     * in this buffer.  The position of this buffer is unchanged.
     *
     * <p> An invocation of this method of the form
     * <code>dst.put(index,&nbsp;src,&nbsp;offset,&nbsp;length)</code>
     * has exactly the same effect as the following loop except that it first
     * checks the consistency of the supplied parameters and it is potentially
     * much more efficient:
     *
     * <pre>{@code
     *     for (int i = offset, j = index; i < offset + length; i++, j++)
     *         dst.put(j, src[i]);
     * }</pre>
     *
     * @param  index
     *         The index in this buffer at which the first $type$ will be
     *         written; must be non-negative and less than {@code limit()}
     *
     * @param  src
     *         The array from which $type$s are to be read
     *
     * @param  offset
     *         The offset within the array of the first $type$ to be read;
     *         must be non-negative and less than {@code src.length}
     *
     * @param  length
     *         The number of $type$s to be read from the given array;
     *         must be non-negative and no larger than the smaller of
     *         {@code limit() - index} and {@code src.length - offset}
     *
     * @return  This buffer
     *
     * @throws  IndexOutOfBoundsException
     *          If the preconditions on the {@code index}, {@code offset}, and
     *          {@code length} parameters do not hold
     *
     * @throws  ReadOnlyBufferException
     *          If this buffer is read-only
     *
     * @since 13
     */
    public $Type$Buffer put(int index, $type$[] src, int offset, int length) {
        if (isReadOnly())
            throw new ReadOnlyBufferException();
        Objects.checkFromIndexSize(index, length, limit());
        Objects.checkFromIndexSize(offset, length, src.length);
        int end = offset + length;
        for (int i = offset, j = index; i < end; i++, j++)
            this.put(j, src[i]);
        return this;
    }

    /**
     * Absolute bulk <i>put</i> method&nbsp;&nbsp;<i>(optional operation)</i>.
     *
     * <p> This method copies $type$s into this buffer from the given source
     * array.  The position of this buffer is unchanged.  An invocation of this
     * method of the form <code>dst.put(index,&nbsp;src)</code>
     * behaves in exactly the same way as the invocation:
     *
     * <pre>
     *     dst.put(index, src, 0, src.length); </pre>
     *
     * @param  index
     *         The index in this buffer at which the first $type$ will be
     *         written; must be non-negative and less than {@code limit()}
     *
     * @param  src
     *         The array from which $type$s are to be read
     *
     * @return  This buffer
     *
     * @throws  IndexOutOfBoundsException
     *          If {@code index} is negative, not smaller than {@code limit()},
     *          or {@code limit() - index < src.length}
     *
     * @throws  ReadOnlyBufferException
     *          If this buffer is read-only
     *
     * @since 13
     */
    public $Type$Buffer put(int index, $type$[] src) {
        return put(index, src, 0, src.length);
    }

#if[char]

    /**
     * Relative bulk <i>put</i> method&nbsp;&nbsp;<i>(optional operation)</i>.
     *
     * <p> This method transfers $type$s from the given string into this
     * buffer.  If there are more $type$s to be copied from the string than
     * remain in this buffer, that is, if
     * <code>end&nbsp;-&nbsp;start</code>&nbsp;{@code >}&nbsp;{@code remaining()},
     * then no $type$s are transferred and a {@link
     * BufferOverflowException} is thrown.
     *
     * <p> Otherwise, this method copies
     * <i>n</i>&nbsp;=&nbsp;{@code end}&nbsp;-&nbsp;{@code start} $type$s
     * from the given string into this buffer, starting at the given
     * {@code start} index and at the current position of this buffer.  The
     * position of this buffer is then incremented by <i>n</i>.
     *
     * <p> In other words, an invocation of this method of the form
     * <code>dst.put(src,&nbsp;start,&nbsp;end)</code> has exactly the same effect
     * as the loop
     *
     * <pre>{@code
     *     for (int i = start; i < end; i++)
     *         dst.put(src.charAt(i));
     * }</pre>
     *
     * except that it first checks that there is sufficient space in this
     * buffer and it is potentially much more efficient.
     *
     * @param  src
     *         The string from which $type$s are to be read
     *
     * @param  start
     *         The offset within the string of the first $type$ to be read;
     *         must be non-negative and no larger than
     *         {@code string.length()}
     *
     * @param  end
     *         The offset within the string of the last $type$ to be read,
     *         plus one; must be non-negative and no larger than
     *         {@code string.length()}
     *
     * @return  This buffer
     *
     * @throws  BufferOverflowException
     *          If there is insufficient space in this buffer
     *
     * @throws  IndexOutOfBoundsException
     *          If the preconditions on the {@code start} and {@code end}
     *          parameters do not hold
     *
     * @throws  ReadOnlyBufferException
     *          If this buffer is read-only
     */
    public $Type$Buffer put(String src, int start, int end) {
        Objects.checkFromIndexSize(start, end - start, src.length());
        if (isReadOnly())
            throw new ReadOnlyBufferException();
        if (end - start > remaining())
            throw new BufferOverflowException();
        for (int i = start; i < end; i++)
            this.put(src.charAt(i));
        return this;
    }

    /**
     * Relative bulk <i>put</i> method&nbsp;&nbsp;<i>(optional operation)</i>.
     *
     * <p> This method transfers the entire content of the given source string
     * into this buffer.  An invocation of this method of the form
     * {@code dst.put(s)} behaves in exactly the same way as the invocation
     *
     * <pre>
     *     dst.put(s, 0, s.length()) </pre>
     *
     * @param   src
     *          The source string
     *
     * @return  This buffer
     *
     * @throws  BufferOverflowException
     *          If there is insufficient space in this buffer
     *
     * @throws  ReadOnlyBufferException
     *          If this buffer is read-only
     */
    public final $Type$Buffer put(String src) {
        return put(src, 0, src.length());
    }

#end[char]


    // -- Other stuff --

    /**
     * Tells whether or not this buffer is backed by an accessible $type$
     * array.
     *
     * <p> If this method returns {@code true} then the {@link #array() array}
     * and {@link #arrayOffset() arrayOffset} methods may safely be invoked.
     * </p>
     *
     * @return  {@code true} if, and only if, this buffer
     *          is backed by an array and is not read-only
     */
    public final boolean hasArray() {
        return (hb != null) && !isReadOnly;
    }

    /**
     * Returns the $type$ array that backs this
     * buffer&nbsp;&nbsp;<i>(optional operation)</i>.
     *
     * <p> Modifications to this buffer's content will cause the returned
     * array's content to be modified, and vice versa.
     *
     * <p> Invoke the {@link #hasArray hasArray} method before invoking this
     * method in order to ensure that this buffer has an accessible backing
     * array.  </p>
     *
     * @return  The array that backs this buffer
     *
     * @throws  ReadOnlyBufferException
     *          If this buffer is backed by an array but is read-only
     *
     * @throws  UnsupportedOperationException
     *          If this buffer is not backed by an accessible array
     */
    public final $type$[] array() {
        if (hb == null)
            throw new UnsupportedOperationException();
        if (isReadOnly)
            throw new ReadOnlyBufferException();
        return hb;
    }

    /**
     * Returns the offset within this buffer's backing array of the first
     * element of the buffer&nbsp;&nbsp;<i>(optional operation)</i>.
     *
     * <p> If this buffer is backed by an array then buffer position <i>p</i>
     * corresponds to array index <i>p</i>&nbsp;+&nbsp;{@code arrayOffset()}.
     *
     * <p> Invoke the {@link #hasArray hasArray} method before invoking this
     * method in order to ensure that this buffer has an accessible backing
     * array.  </p>
     *
     * @return  The offset within this buffer's array
     *          of the first element of the buffer
     *
     * @throws  ReadOnlyBufferException
     *          If this buffer is backed by an array but is read-only
     *
     * @throws  UnsupportedOperationException
     *          If this buffer is not backed by an accessible array
     */
    public final int arrayOffset() {
        if (hb == null)
            throw new UnsupportedOperationException();
        if (isReadOnly)
            throw new ReadOnlyBufferException();
        return offset;
    }

    // -- Covariant return type overrides

    /**
     * {@inheritDoc}
     */
    @Override
    public
#if[!byte]
    final
#end[!byte]
    $Type$Buffer position(int newPosition) {
        super.position(newPosition);
        return this;
    }
    
    /**
     * {@inheritDoc}
     */
    @Override
    public
#if[!byte]
    final
#end[!byte]
    $Type$Buffer limit(int newLimit) {
        super.limit(newLimit);
        return this;
    }
    
    /**
     * {@inheritDoc}
     */
    @Override
    public 
#if[!byte]
    final
#end[!byte]
    $Type$Buffer mark() {
        super.mark();
        return this;
    }

    /**
     * {@inheritDoc}
     */
    @Override
    public 
#if[!byte]
    final
#end[!byte]
    $Type$Buffer reset() {
        super.reset();
        return this;
    }

    /**
     * {@inheritDoc}
     */
    @Override
    public 
#if[!byte]
    final
#end[!byte]
    $Type$Buffer clear() {
        super.clear();
        return this;
    }

    /**
     * {@inheritDoc}
     */
    @Override
    public 
#if[!byte]
    final
#end[!byte]
    $Type$Buffer flip() {
        super.flip();
        return this;
    }

    /**
     * {@inheritDoc}
     */
    @Override
    public 
#if[!byte]
    final
#end[!byte]
    $Type$Buffer rewind() {
        super.rewind();
        return this;
    }

    /**
     * Compacts this buffer&nbsp;&nbsp;<i>(optional operation)</i>.
     *
     * <p> The $type$s between the buffer's current position and its limit,
     * if any, are copied to the beginning of the buffer.  That is, the
     * $type$ at index <i>p</i>&nbsp;=&nbsp;{@code position()} is copied
     * to index zero, the $type$ at index <i>p</i>&nbsp;+&nbsp;1 is copied
     * to index one, and so forth until the $type$ at index
     * {@code limit()}&nbsp;-&nbsp;1 is copied to index
     * <i>n</i>&nbsp;=&nbsp;{@code limit()}&nbsp;-&nbsp;{@code 1}&nbsp;-&nbsp;<i>p</i>.
     * The buffer's position is then set to <i>n+1</i> and its limit is set to
     * its capacity.  The mark, if defined, is discarded.
     *
     * <p> The buffer's position is set to the number of $type$s copied,
     * rather than to zero, so that an invocation of this method can be
     * followed immediately by an invocation of another relative <i>put</i>
     * method. </p>
     *
#if[byte]
     *
     * <p> Invoke this method after writing data from a buffer in case the
     * write was incomplete.  The following loop, for example, copies bytes
     * from one channel to another via the buffer {@code buf}:
     *
     * <blockquote><pre>{@code
     *   buf.clear();          // Prepare buffer for use
     *   while (in.read(buf) >= 0 || buf.position != 0) {
     *       buf.flip();
     *       out.write(buf);
     *       buf.compact();    // In case of partial write
     *   }
     * }</pre></blockquote>
     *
#end[byte]
     *
     * @return  This buffer
     *
     * @throws  ReadOnlyBufferException
     *          If this buffer is read-only
     */
    public abstract $Type$Buffer compact();

    /**
     * Tells whether or not this $type$ buffer is direct.
     *
     * @return  {@code true} if, and only if, this buffer is direct
     */
    public abstract boolean isDirect();

#if[char]
    /**
     * Tells whether this buffer has addressable memory, e.g., a Java array or
     * a native address.  This method returns {@code true}.  Subclasses such as
     * {@code StringCharBuffer}, which wraps a {@code CharSequence}, should
     * override this method to return {@code false}.
     *
     * @return {@code true} if, and only, this buffer has addressable memory
     */
    boolean isAddressable() {
        return true;
    }
#end[char]

#if[!char]

    /**
     * Returns a string summarizing the state of this buffer.
     *
     * @return  A summary string
     */
    public String toString() {
        StringBuffer sb = new StringBuffer();
        sb.append(getClass().getName());
        sb.append("[pos=");
        sb.append(position());
        sb.append(" lim=");
        sb.append(limit());
        sb.append(" cap=");
        sb.append(capacity());
        sb.append("]");
        return sb.toString();
    }

#end[!char]


    // ## Should really use unchecked accessors here for speed

    /**
     * Returns the current hash code of this buffer.
     *
     * <p> The hash code of a $type$ buffer depends only upon its remaining
     * elements; that is, upon the elements from {@code position()} up to, and
     * including, the element at {@code limit()}&nbsp;-&nbsp;{@code 1}.
     *
     * <p> Because buffer hash codes are content-dependent, it is inadvisable
     * to use buffers as keys in hash maps or similar data structures unless it
     * is known that their contents will not change.  </p>
     *
     * @return  The current hash code of this buffer
     */
    public int hashCode() {
        int h = 1;
        int p = position();
        for (int i = limit() - 1; i >= p; i--)
#if[int]
            h = 31 * h + get(i);
#else[int]
            h = 31 * h + (int)get(i);
#end[int]
        return h;
    }

    /**
     * Tells whether or not this buffer is equal to another object.
     *
     * <p> Two $type$ buffers are equal if, and only if,
     *
     * <ol>
     *
     *   <li><p> They have the same element type,  </p></li>
     *
     *   <li><p> They have the same number of remaining elements, and
     *   </p></li>
     *
     *   <li><p> The two sequences of remaining elements, considered
     *   independently of their starting positions, are pointwise equal.
#if[floatingPointType]
     *   This method considers two $type$ elements {@code a} and {@code b}
     *   to be equal if
     *   {@code (a == b) || ($Fulltype$.isNaN(a) && $Fulltype$.isNaN(b))}.
     *   The values {@code -0.0} and {@code +0.0} are considered to be
     *   equal, unlike {@link $Fulltype$#equals(Object)}.
#end[floatingPointType]
     *   </p></li>
     *
     * </ol>
     *
     * <p> A $type$ buffer is not equal to any other type of object.  </p>
     *
     * @param  ob  The object to which this buffer is to be compared
     *
     * @return  {@code true} if, and only if, this buffer is equal to the
     *           given object
     */
    public boolean equals(Object ob) {
        if (this == ob)
            return true;
        if (!(ob instanceof $Type$Buffer))
            return false;
        $Type$Buffer that = ($Type$Buffer)ob;
        int thisPos = this.position();
        int thisRem = this.limit() - thisPos;
        int thatPos = that.position();
        int thatRem = that.limit() - thatPos;
        if (thisRem < 0 || thisRem != thatRem)
            return false;
        return BufferMismatch.mismatch(this, thisPos,
                                       that, thatPos,
                                       thisRem) < 0;
    }

    /**
     * Compares this buffer to another.
     *
     * <p> Two $type$ buffers are compared by comparing their sequences of
     * remaining elements lexicographically, without regard to the starting
     * position of each sequence within its corresponding buffer.
#if[floatingPointType]
     * Pairs of {@code $type$} elements are compared as if by invoking
     * {@link $Fulltype$#compare($type$,$type$)}, except that
     * {@code -0.0} and {@code 0.0} are considered to be equal.
     * {@code $Fulltype$.NaN} is considered by this method to be equal
     * to itself and greater than all other {@code $type$} values
     * (including {@code $Fulltype$.POSITIVE_INFINITY}).
#else[floatingPointType]
     * Pairs of {@code $type$} elements are compared as if by invoking
     * {@link $Fulltype$#compare($type$,$type$)}.
#end[floatingPointType]
     *
     * <p> A $type$ buffer is not comparable to any other type of object.
     *
     * @return  A negative integer, zero, or a positive integer as this buffer
     *          is less than, equal to, or greater than the given buffer
     */
    public int compareTo($Type$Buffer that) {
        int thisPos = this.position();
        int thisRem = this.limit() - thisPos;
        int thatPos = that.position();
        int thatRem = that.limit() - thatPos;
        int length = Math.min(thisRem, thatRem);
        if (length < 0)
            return -1;
        int i = BufferMismatch.mismatch(this, thisPos,
                                        that, thatPos,
                                        length);
        if (i >= 0) {
            return compare(this.get(thisPos + i), that.get(thatPos + i));
        }
        return thisRem - thatRem;
    }

    private static int compare($type$ x, $type$ y) {
#if[floatingPointType]
        return ((x < y)  ? -1 :
                (x > y)  ? +1 :
                (x == y) ?  0 :
                $Fulltype$.isNaN(x) ? ($Fulltype$.isNaN(y) ? 0 : +1) : -1);
#else[floatingPointType]
        return $Fulltype$.compare(x, y);
#end[floatingPointType]
    }

    /**
     * Finds and returns the relative index of the first mismatch between this
     * buffer and a given buffer.  The index is relative to the
     * {@link #position() position} of each buffer and will be in the range of
     * 0 (inclusive) up to the smaller of the {@link #remaining() remaining}
     * elements in each buffer (exclusive).
     *
     * <p> If the two buffers share a common prefix then the returned index is
     * the length of the common prefix and it follows that there is a mismatch
     * between the two buffers at that index within the respective buffers.
     * If one buffer is a proper prefix of the other then the returned index is
     * the smaller of the remaining elements in each buffer, and it follows that
     * the index is only valid for the buffer with the larger number of
     * remaining elements.
     * Otherwise, there is no mismatch.
     *
     * @param  that
     *         The byte buffer to be tested for a mismatch with this buffer
     *
     * @return  The relative index of the first mismatch between this and the
     *          given buffer, otherwise -1 if no mismatch.
     *
     * @since 11
     */
    public int mismatch($Type$Buffer that) {
        int thisPos = this.position();
        int thisRem = this.limit() - thisPos;
        int thatPos = that.position();
        int thatRem = that.limit() - thatPos;
        int length = Math.min(thisRem, thatRem);
        if (length < 0)
            return -1;
        int r = BufferMismatch.mismatch(this, thisPos,
                                        that, thatPos,
                                        length);
        return (r == -1 && thisRem != thatRem) ? length : r;
    }

    // -- Other char stuff --

#if[char]

    /**
     * Returns a string containing the characters in this buffer.
     *
     * <p> The first character of the resulting string will be the character at
     * this buffer's position, while the last character will be the character
     * at index {@code limit()}&nbsp;-&nbsp;1.  Invoking this method does not
     * change the buffer's position. </p>
     *
     * @return  The specified string
     */
    public String toString() {
        return toString(position(), limit());
    }

    abstract String toString(int start, int end);       // package-private


    // --- Methods to support CharSequence ---

    /**
     * Returns the length of this character buffer.
     *
     * <p> When viewed as a character sequence, the length of a character
     * buffer is simply the number of characters between the position
     * (inclusive) and the limit (exclusive); that is, it is equivalent to
     * {@code remaining()}. </p>
     *
     * @return  The length of this character buffer
     */
    public final int length() {
        return remaining();
    }

    /**
     * Returns {@code true} if this character buffer is empty.
     *
     * @return {@code true} if there are {@code 0} remaining characters,
     *         otherwise {@code false}
     *
     * @since 15
     */
    public final boolean isEmpty() {
        return remaining() == 0;
    }

    /**
     * Reads the character at the given index relative to the current
     * position.
     *
     * @param  index
     *         The index of the character to be read, relative to the position;
     *         must be non-negative and smaller than {@code remaining()}
     *
     * @return  The character at index
     *          <code>position()&nbsp;+&nbsp;index</code>
     *
     * @throws  IndexOutOfBoundsException
     *          If the preconditions on {@code index} do not hold
     */
    public final char charAt(int index) {
        return get(position() + checkIndex(index, 1));
    }

    /**
     * Creates a new character buffer that represents the specified subsequence
     * of this buffer, relative to the current position.
     *
     * <p> The new buffer will share this buffer's content; that is, if the
     * content of this buffer is mutable then modifications to one buffer will
     * cause the other to be modified.  The new buffer's capacity will be that
     * of this buffer, its position will be
     * {@code position()}&nbsp;+&nbsp;{@code start}, and its limit will be
     * {@code position()}&nbsp;+&nbsp;{@code end}.  The new buffer will be
     * direct if, and only if, this buffer is direct, and it will be read-only
     * if, and only if, this buffer is read-only.  </p>
     *
     * @param  start
     *         The index, relative to the current position, of the first
     *         character in the subsequence; must be non-negative and no larger
     *         than {@code remaining()}
     *
     * @param  end
     *         The index, relative to the current position, of the character
     *         following the last character in the subsequence; must be no
     *         smaller than {@code start} and no larger than
     *         {@code remaining()}
     *
     * @return  The new character buffer
     *
     * @throws  IndexOutOfBoundsException
     *          If the preconditions on {@code start} and {@code end}
     *          do not hold
     */
    public abstract CharBuffer subSequence(int start, int end);


    // --- Methods to support Appendable ---

    /**
     * Appends the specified character sequence  to this
     * buffer&nbsp;&nbsp;<i>(optional operation)</i>.
     *
     * <p> An invocation of this method of the form {@code dst.append(csq)}
     * behaves in exactly the same way as the invocation
     *
     * <pre>
     *     dst.put(csq.toString()) </pre>
     *
     * <p> Depending on the specification of {@code toString} for the
     * character sequence {@code csq}, the entire sequence may not be
     * appended.  For instance, invoking the {@link $Type$Buffer#toString()
     * toString} method of a character buffer will return a subsequence whose
     * content depends upon the buffer's position and limit.
     *
     * @param  csq
     *         The character sequence to append.  If {@code csq} is
     *         {@code null}, then the four characters {@code "null"} are
     *         appended to this character buffer.
     *
     * @return  This buffer
     *
     * @throws  BufferOverflowException
     *          If there is insufficient space in this buffer
     *
     * @throws  ReadOnlyBufferException
     *          If this buffer is read-only
     *
     * @since  1.5
     */
    public $Type$Buffer append(CharSequence csq) {
        if (csq == null)
            return put("null");
        else
            return put(csq.toString());
    }

    /**
     * Appends a subsequence of the  specified character sequence  to this
     * buffer&nbsp;&nbsp;<i>(optional operation)</i>.
     *
     * <p> An invocation of this method of the form {@code dst.append(csq, start,
     * end)} when {@code csq} is not {@code null}, behaves in exactly the
     * same way as the invocation
     *
     * <pre>
     *     dst.put(csq.subSequence(start, end).toString()) </pre>
     *
     * @param  csq
     *         The character sequence from which a subsequence will be
     *         appended.  If {@code csq} is {@code null}, then characters
     *         will be appended as if {@code csq} contained the four
     *         characters {@code "null"}.
     *
     * @return  This buffer
     *
     * @throws  BufferOverflowException
     *          If there is insufficient space in this buffer
     *
     * @throws  IndexOutOfBoundsException
     *          If {@code start} or {@code end} are negative, {@code start}
     *          is greater than {@code end}, or {@code end} is greater than
     *          {@code csq.length()}
     *
     * @throws  ReadOnlyBufferException
     *          If this buffer is read-only
     *
     * @since  1.5
     */
    public $Type$Buffer append(CharSequence csq, int start, int end) {
        CharSequence cs = (csq == null ? "null" : csq);
        return put(cs.subSequence(start, end).toString());
    }

    /**
     * Appends the specified $type$  to this
     * buffer&nbsp;&nbsp;<i>(optional operation)</i>.
     *
     * <p> An invocation of this method of the form {@code dst.append($x$)}
     * behaves in exactly the same way as the invocation
     *
     * <pre>
     *     dst.put($x$) </pre>
     *
     * @param  $x$
     *         The 16-bit $type$ to append
     *
     * @return  This buffer
     *
     * @throws  BufferOverflowException
     *          If there is insufficient space in this buffer
     *
     * @throws  ReadOnlyBufferException
     *          If this buffer is read-only
     *
     * @since  1.5
     */
    public $Type$Buffer append($type$ $x$) {
        return put($x$);
    }

#end[char]


    // -- Other byte stuff: Access to binary data --

#if[!byte]

    /**
     * Retrieves this buffer's byte order.
     *
     * <p> The byte order of $a$ $type$ buffer created by allocation or by
     * wrapping an existing {@code $type$} array is the {@link
     * ByteOrder#nativeOrder native order} of the underlying
     * hardware.  The byte order of $a$ $type$ buffer created as a <a
     * href="ByteBuffer.html#views">view</a> of a byte buffer is that of the
     * byte buffer at the moment that the view is created.  </p>
     *
     * @return  This buffer's byte order
     */
    public abstract ByteOrder order();

#end[!byte]

#if[char]
    // The order or null if the buffer does not cover a memory region,
    // such as StringCharBuffer
    abstract ByteOrder charRegionOrder();
#end[char]

#if[byte]

    boolean bigEndian                                   // package-private
        = true;
    boolean nativeByteOrder                             // package-private
        = (ByteOrder.nativeOrder() == ByteOrder.BIG_ENDIAN);

    /**
     * Retrieves this buffer's byte order.
     *
     * <p> The byte order is used when reading or writing multibyte values, and
     * when creating buffers that are views of this byte buffer.  The order of
     * a newly-created byte buffer is always {@link ByteOrder#BIG_ENDIAN
     * BIG_ENDIAN}.  </p>
     *
     * @return  This buffer's byte order
     */
    public final ByteOrder order() {
        return bigEndian ? ByteOrder.BIG_ENDIAN : ByteOrder.LITTLE_ENDIAN;
    }

    /**
     * Modifies this buffer's byte order.
     *
     * @param  bo
     *         The new byte order,
     *         either {@link ByteOrder#BIG_ENDIAN BIG_ENDIAN}
     *         or {@link ByteOrder#LITTLE_ENDIAN LITTLE_ENDIAN}
     *
     * @return  This buffer
     */
    public final $Type$Buffer order(ByteOrder bo) {
        bigEndian = (bo == ByteOrder.BIG_ENDIAN);
        nativeByteOrder =
            (bigEndian == (ByteOrder.nativeOrder() == ByteOrder.BIG_ENDIAN));
        return this;
    }

    /**
     * Returns the memory address, pointing to the byte at the given index,
     * modulo the given unit size.
     *
     * <p> The return value is non-negative in the range of {@code 0}
     * (inclusive) up to {@code unitSize} (exclusive), with zero indicating
     * that the address of the byte at the index is aligned for the unit size,
     * and a positive value that the address is misaligned for the unit size.
     * If the address of the byte at the index is misaligned, the return value
     * represents how much the index should be adjusted to locate a byte at an
     * aligned address.  Specifically, the index should either be decremented by
     * the return value if the latter is not greater than {@code index}, or be
     * incremented by the unit size minus the return value.  Therefore given
     * <blockquote><pre>
     * int value = alignmentOffset(index, unitSize)</pre></blockquote>
     * then the identities
     * <blockquote><pre>
     * alignmentOffset(index - value, unitSize) == 0, value &le; index</pre></blockquote>
     * and
     * <blockquote><pre>
     * alignmentOffset(index + (unitSize - value), unitSize) == 0</pre></blockquote>
     * must hold.
     * 
     * @apiNote
     * This method may be utilized to determine if unit size bytes from an
     * index can be accessed atomically, if supported by the native platform.
     *
     * @implNote
     * This implementation throws {@code UnsupportedOperationException} for
     * non-direct buffers when the given unit size is greater then {@code 8}.
     *
     * @param  index
     *         The index to query for alignment offset, must be non-negative, no
     *         upper bounds check is performed
     *
     * @param  unitSize
     *         The unit size in bytes, must be a power of {@code 2}
     *
     * @return  The indexed byte's memory address modulo the unit size
     *
     * @throws IllegalArgumentException
     *         If the index is negative or the unit size is not a power of
     *         {@code 2}
     *
     * @throws UnsupportedOperationException
     *         If the native platform does not guarantee stable alignment offset
     *         values for the given unit size when managing the memory regions
     *         of buffers of the same kind as this buffer (direct or
     *         non-direct).  For example, if garbage collection would result
     *         in the moving of a memory region covered by a non-direct buffer
     *         from one location to another and both locations have different
     *         alignment characteristics.
     *
     * @see #alignedSlice(int)
     * @since 9
     */
    public final int alignmentOffset(int index, int unitSize) {
        if (index < 0)
            throw new IllegalArgumentException("Index less than zero: " + index);
        if (unitSize < 1 || (unitSize & (unitSize - 1)) != 0)
            throw new IllegalArgumentException("Unit size not a power of two: " + unitSize);
        if (unitSize > 8 && !isDirect())
            throw new UnsupportedOperationException("Unit size unsupported for non-direct buffers: " + unitSize);

        return (int) ((address + index) & (unitSize - 1));
    }

    /**
     * Creates a new byte buffer whose content is a shared and aligned
     * subsequence of this buffer's content.
     *
     * <p> The content of the new buffer will start at this buffer's current
     * position rounded up to the index of the nearest aligned byte for the
     * given unit size, and end at this buffer's limit rounded down to the index
     * of the nearest aligned byte for the given unit size.
     * If rounding results in out-of-bound values then the new buffer's capacity
     * and limit will be zero.  If rounding is within bounds the following
     * expressions will be true for a new buffer {@code nb} and unit size
     * {@code unitSize}:
     * <pre>{@code
     * nb.alignmentOffset(0, unitSize) == 0
     * nb.alignmentOffset(nb.limit(), unitSize) == 0
     * }</pre>
     *
     * <p> Changes to this buffer's content will be visible in the new
     * buffer, and vice versa; the two buffers' position, limit, and mark
     * values will be independent.
     *
     * <p> The new buffer's position will be zero, its capacity and its limit
     * will be the number of bytes remaining in this buffer or fewer subject to
     * alignment, its mark will be undefined, and its byte order will be
     * {@link ByteOrder#BIG_ENDIAN BIG_ENDIAN}.
     *
     * The new buffer will be direct if, and only if, this buffer is direct, and
     * it will be read-only if, and only if, this buffer is read-only.  </p>
     *
     * @apiNote
     * This method may be utilized to create a new buffer where unit size bytes
     * from index, that is a multiple of the unit size, may be accessed
     * atomically, if supported by the native platform.
     *
     * @implNote
     * This implementation throws {@code UnsupportedOperationException} for
     * non-direct buffers when the given unit size is greater then {@code 8}.
     *
     * @param  unitSize
     *         The unit size in bytes, must be a power of {@code 2}
     *
     * @return  The new byte buffer
     *
     * @throws IllegalArgumentException
     *         If the unit size not a power of {@code 2}
     *
     * @throws UnsupportedOperationException
     *         If the native platform does not guarantee stable aligned slices
     *         for the given unit size when managing the memory regions
     *         of buffers of the same kind as this buffer (direct or
     *         non-direct).  For example, if garbage collection would result
     *         in the moving of a memory region covered by a non-direct buffer
     *         from one location to another and both locations have different
     *         alignment characteristics.
     *
     * @see #alignmentOffset(int, int)
     * @see #slice()
     * @since 9
     */
    public final ByteBuffer alignedSlice(int unitSize) {
        int pos = position();
        int lim = limit();

        int pos_mod = alignmentOffset(pos, unitSize);
        int lim_mod = alignmentOffset(lim, unitSize);

        // Round up the position to align with unit size
        int aligned_pos = (pos_mod > 0)
            ? pos + (unitSize - pos_mod)
            : pos;

        // Round down the limit to align with unit size
        int aligned_lim = lim - lim_mod;

        if (aligned_pos > lim || aligned_lim < pos) {
            aligned_pos = aligned_lim = pos;
        }

        return slice(aligned_pos, aligned_lim - aligned_pos);
    }

    // #BIN
    //
    // Binary-data access methods  for short, char, int, long, float,
    // and double will be inserted here

#end[byte]

#if[streamableType]

#if[char]
    @Override
#end[char]
    public $Streamtype$Stream $type$s() {
        return StreamSupport.$streamtype$Stream(() -> new $Type$BufferSpliterator(this),
            Buffer.SPLITERATOR_CHARACTERISTICS, false);
    }

#end[streamableType]

}<|MERGE_RESOLUTION|>--- conflicted
+++ resolved
@@ -1045,17 +1045,9 @@
             if (this.order() == src.order()) {
 #end[!byte]
                 try {
-<<<<<<< HEAD
-                    SCOPED_MEMORY_ACCESS.copyMemory(scope(), src.scope(), srcBase,
-                                      srcAddr,
-                                      base,
-                                      addr,
-                                      len);
-=======
                     SCOPED_MEMORY_ACCESS.copyMemory(
                             scope(), src.scope(), srcBase,
                             srcAddr, base, addr, len);
->>>>>>> fcfeafad
                 } finally {
                     Reference.reachabilityFence(src);
                     Reference.reachabilityFence(this);
@@ -1063,18 +1055,9 @@
 #if[!byte]
             } else {
                 try {
-<<<<<<< HEAD
-                    SCOPED_MEMORY_ACCESS.copySwapMemory(scope(), src.scope(), srcBase,
-                                          srcAddr,
-                                          base,
-                                          addr,
-                                          len,
-                                          (long)1 << $LG_BYTES_PER_VALUE$);
-=======
                     SCOPED_MEMORY_ACCESS.copySwapMemory(
                             scope(), src.scope(), srcBase,
                             srcAddr, base, addr, len, (long)1 << $LG_BYTES_PER_VALUE$);
->>>>>>> fcfeafad
                 } finally {
                     Reference.reachabilityFence(src);
                     Reference.reachabilityFence(this);
