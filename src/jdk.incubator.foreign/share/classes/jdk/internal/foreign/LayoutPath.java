/*
 *  Copyright (c) 2019, Oracle and/or its affiliates. All rights reserved.
 *  DO NOT ALTER OR REMOVE COPYRIGHT NOTICES OR THIS FILE HEADER.
 *
 *  This code is free software; you can redistribute it and/or modify it
 *  under the terms of the GNU General Public License version 2 only, as
 *  published by the Free Software Foundation.  Oracle designates this
 *  particular file as subject to the "Classpath" exception as provided
 *  by Oracle in the LICENSE file that accompanied this code.
 *
 *  This code is distributed in the hope that it will be useful, but WITHOUT
 *  ANY WARRANTY; without even the implied warranty of MERCHANTABILITY or
 *  FITNESS FOR A PARTICULAR PURPOSE.  See the GNU General Public License
 *  version 2 for more details (a copy is included in the LICENSE file that
 *  accompanied this code).
 *
 *  You should have received a copy of the GNU General Public License version
 *  2 along with this work; if not, write to the Free Software Foundation,
 *  Inc., 51 Franklin St, Fifth Floor, Boston, MA 02110-1301 USA.
 *
 *   Please contact Oracle, 500 Oracle Parkway, Redwood Shores, CA 94065 USA
 *  or visit www.oracle.com if you need additional information or have any
 *  questions.
 *
 */
package jdk.internal.foreign;

import jdk.incubator.foreign.MemoryAddress;
import jdk.incubator.foreign.MemoryLayout;
import jdk.internal.access.JavaLangInvokeAccess;
import jdk.internal.access.SharedSecrets;
import jdk.internal.access.foreign.MemoryAddressProxy;
import sun.invoke.util.Wrapper;

import jdk.incubator.foreign.GroupLayout;
import jdk.incubator.foreign.SequenceLayout;
import jdk.incubator.foreign.ValueLayout;
import java.lang.invoke.VarHandle;
import java.util.ArrayList;
import java.util.List;
import java.util.function.ToLongFunction;
import java.util.function.UnaryOperator;
import java.util.stream.LongStream;

/**
 * This class provide support for constructing layout paths; that is, starting from a root path (see {@link #rootPath(MemoryLayout)},
 * a path can be constructed by selecting layout elements using the selector methods provided by this class
 * (see {@link #sequenceElement()}, {@link #sequenceElement(long)}, {@link #sequenceElement(long, long)}, {@link #groupElement(String)}).
 * Once a path has been fully constructed, clients can ask for the offset associated with the layout element selected
 * by the path (see {@link #offset}), or obtain a memory access var handle to access the selected layout element
 * given an address pointing to a segment associated with the root layout (see {@link #dereferenceHandle(Class)}).
 */
public class LayoutPath {

    private static JavaLangInvokeAccess JLI = SharedSecrets.getJavaLangInvokeAccess();

    private final MemoryLayout layout;
    private final long offset;
    private final LayoutPath enclosing;
    private final long[] strides;
    private final long elementIndex;
    private final ToLongFunction<MemoryLayout> sizeFunc;

    private LayoutPath(MemoryLayout layout, long offset, long[] strides, long elementIndex, LayoutPath enclosing, ToLongFunction<MemoryLayout> sizeFunc) {
        this.layout = layout;
        this.offset = offset;
        this.strides = strides;
        this.enclosing = enclosing;
        this.elementIndex = elementIndex;
        this.sizeFunc = sizeFunc;
    }

    // Layout path selector methods

    public LayoutPath sequenceElement() {
        check(SequenceLayout.class, "attempting to select a sequence element from a non-sequence layout");
        SequenceLayout seq = (SequenceLayout)layout;
        MemoryLayout elem = seq.elementLayout();
        return LayoutPath.nestedPath(elem, offset, addStride(sizeFunc.applyAsLong(elem)), -1, this);
    }

    public LayoutPath sequenceElement(long start, long step) {
        check(SequenceLayout.class, "attempting to select a sequence element from a non-sequence layout");
        SequenceLayout seq = (SequenceLayout)layout;
        checkSequenceBounds(seq, start);
        MemoryLayout elem = seq.elementLayout();
        long elemSize = sizeFunc.applyAsLong(elem);
        return LayoutPath.nestedPath(elem, offset + (start * elemSize), addStride(elemSize * step), -1, this);
    }

    public LayoutPath sequenceElement(long index) {
        check(SequenceLayout.class, "attempting to select a sequence element from a non-sequence layout");
        SequenceLayout seq = (SequenceLayout)layout;
        checkSequenceBounds(seq, index);
        long elemOffset = 0;
        if (index > 0) {
            //if index == 0, we do not depend on sequence element size, so skip
            long elemSize = sizeFunc.applyAsLong(seq.elementLayout());
            elemOffset = elemSize * index;
        }
        return LayoutPath.nestedPath(seq.elementLayout(), offset + elemOffset, strides, index, this);
    }

    public LayoutPath groupElement(String name) {
        check(GroupLayout.class, "attempting to select a group element from a non-group layout");
        GroupLayout g = (GroupLayout)layout;
        long offset = 0;
        MemoryLayout elem = null;
        int index = -1;
        for (int i = 0; i < g.memberLayouts().size(); i++) {
            MemoryLayout l = g.memberLayouts().get(i);
            if (l.name().isPresent() &&
                l.name().get().equals(name)) {
                elem = l;
                index = i;
                break;
            } else if (g.isStruct()) {
                offset += sizeFunc.applyAsLong(l);
            }
        }
        if (elem == null) {
            throw badLayoutPath("cannot resolve '" + name + "' in layout " + layout);
        }
        return LayoutPath.nestedPath(elem, this.offset + offset, strides, index, this);
    }

    // Layout path projections

    public long offset() {
        return offset;
    }

    public VarHandle dereferenceHandle(Class<?> carrier) {
        if (!(layout instanceof ValueLayout)) {
            throw badLayoutPath("layout path does not select a value layout");
        }

        Utils.checkCarrier(carrier);

        long size = Utils.carrierSize(carrier);

        if ((size * 8) != layout.bitSize()) { // carrier has the right size?
            throw new IllegalArgumentException("Invalid carrier: " + carrier + ", for layout " + layout);
        }

        checkAlignment(this);

<<<<<<< HEAD
        return JLI.memoryAddressViewVarHandle(
                Utils.adjustCarrier(carrier),
                size,
=======
        return Utils.fixUpVarHandle(JLI.memoryAddressViewVarHandle(
                carrier,
>>>>>>> e66a2ad1
                layout.byteAlignment() - 1, //mask
                ((ValueLayout) layout).order(),
                Utils.bitsToBytesOrThrow(offset, IllegalStateException::new),
                LongStream.of(strides).map(s -> Utils.bitsToBytesOrThrow(s, IllegalStateException::new)).toArray()));
    }

    public MemoryLayout layout() {
        return layout;
    }

    public MemoryLayout map(UnaryOperator<MemoryLayout> op) {
        MemoryLayout newLayout = op.apply(layout);
        if (enclosing == null) {
            return newLayout;
        } else if (enclosing.layout instanceof SequenceLayout) {
            SequenceLayout seq = (SequenceLayout)enclosing.layout;
            if (seq.elementCount().isPresent()) {
                return enclosing.map(l -> dup(l, MemoryLayout.ofSequence(seq.elementCount().getAsLong(), newLayout)));
            } else {
                return enclosing.map(l -> dup(l, MemoryLayout.ofSequence(newLayout)));
            }
        } else if (enclosing.layout instanceof GroupLayout) {
            GroupLayout g = (GroupLayout)enclosing.layout;
            List<MemoryLayout> newElements = new ArrayList<>(g.memberLayouts());
            //if we selected a layout in a group we must have a valid index
            newElements.set((int)elementIndex, newLayout);
            if (g.isUnion()) {
                return enclosing.map(l -> dup(l, MemoryLayout.ofUnion(newElements.toArray(new MemoryLayout[0]))));
            } else {
                return enclosing.map(l -> dup(l, MemoryLayout.ofStruct(newElements.toArray(new MemoryLayout[0]))));
            }
        } else {
            return newLayout;
        }
    }

    private MemoryLayout dup(MemoryLayout oldLayout, MemoryLayout newLayout) {
        newLayout = newLayout.withBitAlignment(oldLayout.bitAlignment());
        if (oldLayout.name().isPresent()) {
            newLayout.withName(oldLayout.name().get());
        }
        return newLayout;
    }

    // Layout path construction

    public static LayoutPath rootPath(MemoryLayout layout, ToLongFunction<MemoryLayout> sizeFunc) {
        return new LayoutPath(layout, 0L, EMPTY_STRIDES, -1, null, sizeFunc);
    }

    private static LayoutPath nestedPath(MemoryLayout layout, long offset, long[] strides, long elementIndex, LayoutPath encl) {
        return new LayoutPath(layout, offset, strides, elementIndex, encl, encl.sizeFunc);
    }

    // Helper methods

    private void check(Class<?> layoutClass, String msg) {
        if (!layoutClass.isAssignableFrom(layout.getClass())) {
            throw badLayoutPath(msg);
        }
    }

    private void checkSequenceBounds(SequenceLayout seq, long index) {
        if (seq.elementCount().isPresent() && index >= seq.elementCount().getAsLong()) {
            throw badLayoutPath(String.format("Sequence index out of bound; found: %d, size: %d", index, seq.elementCount().getAsLong()));
        }
    }

    private static IllegalArgumentException badLayoutPath(String cause) {
        return new IllegalArgumentException("Bad layout path: " + cause);
    }

    private static void checkAlignment(LayoutPath path) {
        MemoryLayout layout = path.layout;
        long alignment = layout.bitAlignment();
        if (path.offset % alignment != 0) {
            throw new UnsupportedOperationException("Invalid alignment requirements for layout " + layout);
        }
        for (long stride : path.strides) {
            if (stride % alignment != 0) {
                throw new UnsupportedOperationException("Alignment requirements for layout " + layout + " do not match stride " + stride);
            }
        }
        LayoutPath encl = path.enclosing;
        if (encl != null) {
            if (encl.layout.bitAlignment() < alignment) {
                throw new UnsupportedOperationException("Alignment requirements for layout " + layout + " do not match those for enclosing layout " + encl.layout);
            }
            checkAlignment(encl);
        }
    }

    private long[] addStride(long stride) {
        long[] newStrides = new long[strides.length + 1];
        System.arraycopy(strides, 0, newStrides, 0, strides.length);
        newStrides[strides.length] = stride;
        return newStrides;
    }

    private static long[] EMPTY_STRIDES = new long[0];

    /**
     * This class provides an immutable implementation for the {@code PathElement} interface. A path element implementation
     * is simply a pointer to one of the selector methods provided by the {@code LayoutPath} class.
     */
    public static class PathElementImpl implements MemoryLayout.PathElement, UnaryOperator<LayoutPath> {

        public enum PathKind {
            SEQUENCE_ELEMENT("unbound sequence element"),
            SEQUENCE_ELEMENT_INDEX("bound sequence element"),
            SEQUENCE_RANGE("sequence range"),
            GROUP_ELEMENT("group element");

            final String description;

            PathKind(String description) {
                this.description = description;
            }

            public String description() {
                return description;
            }
        }

        final PathKind kind;
        final UnaryOperator<LayoutPath> pathOp;

        public PathElementImpl(PathKind kind, UnaryOperator<LayoutPath> pathOp) {
            this.kind = kind;
            this.pathOp = pathOp;
        }

        @Override
        public LayoutPath apply(LayoutPath layoutPath) {
            return pathOp.apply(layoutPath);
        }

        public PathKind kind() {
            return kind;
        }
    }
}<|MERGE_RESOLUTION|>--- conflicted
+++ resolved
@@ -145,14 +145,9 @@
 
         checkAlignment(this);
 
-<<<<<<< HEAD
-        return JLI.memoryAddressViewVarHandle(
+        return Utils.fixUpVarHandle(JLI.memoryAddressViewVarHandle(
                 Utils.adjustCarrier(carrier),
                 size,
-=======
-        return Utils.fixUpVarHandle(JLI.memoryAddressViewVarHandle(
-                carrier,
->>>>>>> e66a2ad1
                 layout.byteAlignment() - 1, //mask
                 ((ValueLayout) layout).order(),
                 Utils.bitsToBytesOrThrow(offset, IllegalStateException::new),
