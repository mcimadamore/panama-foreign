--- conflicted
+++ resolved
@@ -52,11 +52,7 @@
      * on Windows. For this reason, on Windows we do not generate any side-library, and load msvcrt.dll directly instead.
      */
     private static final SymbolLookup syslookup = switch (CABI.current()) {
-<<<<<<< HEAD
-        case SysV, AArch64 -> libLookup(libs -> libs.loadLibrary("syslookup"));
-=======
         case SysV, LinuxAArch64, MacOsAArch64 -> libLookup(libs -> libs.loadLibrary("syslookup"));
->>>>>>> 37791a84
         case Win64 -> makeWindowsLookup(); // out of line to workaround javac crash
     };
 
