/*
 *  Copyright (c) 2019, 2020, Oracle and/or its affiliates. All rights reserved.
 *  DO NOT ALTER OR REMOVE COPYRIGHT NOTICES OR THIS FILE HEADER.
 *
 *  This code is free software; you can redistribute it and/or modify it
 *  under the terms of the GNU General Public License version 2 only, as
 *  published by the Free Software Foundation.  Oracle designates this
 *  particular file as subject to the "Classpath" exception as provided
 *  by Oracle in the LICENSE file that accompanied this code.
 *
 *  This code is distributed in the hope that it will be useful, but WITHOUT
 *  ANY WARRANTY; without even the implied warranty of MERCHANTABILITY or
 *  FITNESS FOR A PARTICULAR PURPOSE.  See the GNU General Public License
 *  version 2 for more details (a copy is included in the LICENSE file that
 *  accompanied this code).
 *
 *  You should have received a copy of the GNU General Public License version
 *  2 along with this work; if not, write to the Free Software Foundation,
 *  Inc., 51 Franklin St, Fifth Floor, Boston, MA 02110-1301 USA.
 *
 *   Please contact Oracle, 500 Oracle Parkway, Redwood Shores, CA 94065 USA
 *  or visit www.oracle.com if you need additional information or have any
 *  questions.
 *
 */

package jdk.internal.foreign;

import jdk.incubator.foreign.*;
import jdk.internal.access.foreign.MemorySegmentProxy;
import jdk.internal.misc.VM;
import sun.invoke.util.Wrapper;

import java.lang.invoke.MethodHandle;
import java.lang.invoke.MethodHandles;
import java.lang.invoke.MethodType;
import java.lang.invoke.VarHandle;
import java.util.Optional;
import java.util.function.Supplier;

import static sun.security.action.GetPropertyAction.*;

/**
 * This class contains misc helper functions to support creation of memory segments.
 */
public final class Utils {

    // used when testing invoke exact behavior of memory access handles
    private static final boolean SHOULD_ADAPT_HANDLES
        = Boolean.parseBoolean(privilegedGetProperty("jdk.internal.foreign.SHOULD_ADAPT_HANDLES", "true"));

    private static final String foreignRestrictedAccess = Optional.ofNullable(VM.getSavedProperty("foreign.restricted"))
            .orElse("deny");

<<<<<<< HEAD
    private static final MethodHandle ADDRESS_FILTER;

    static {
        try {
            ADDRESS_FILTER = MethodHandles.lookup().findStatic(Utils.class, "filterSegment",
=======
    private static final MethodHandle SEGMENT_FILTER;
    public static final MethodHandle MH_bitsToBytesOrThrowForOffset;

    public static final Supplier<RuntimeException> bitsToBytesThrowOffset
        = () -> new UnsupportedOperationException("Cannot compute byte offset; bit offset is not a multiple of 8");

    static {
        try {
            MethodHandles.Lookup lookup = MethodHandles.lookup();
            SEGMENT_FILTER = lookup.findStatic(Utils.class, "filterSegment",
>>>>>>> f4899689
                    MethodType.methodType(MemorySegmentProxy.class, MemorySegment.class));
            MH_bitsToBytesOrThrowForOffset = MethodHandles.insertArguments(
                lookup.findStatic(Utils.class, "bitsToBytesOrThrow",
                    MethodType.methodType(long.class, long.class, Supplier.class)),
                1,
                bitsToBytesThrowOffset);
        } catch (Throwable ex) {
            throw new ExceptionInInitializerError(ex);
        }
    }

    public static long alignUp(long n, long alignment) {
        return (n + alignment - 1) & -alignment;
    }

    public static MemoryAddress alignUp(MemoryAddress ma, long alignment) {
        long offset = ma.toRawLongValue();
        return ma.addOffset(alignUp(offset, alignment) - offset);
    }

    public static MemorySegment alignUp(MemorySegment ms, long alignment) {
        long offset = ms.address().toRawLongValue();
        return ms.asSlice(alignUp(offset, alignment) - offset);
    }

    public static long bitsToBytesOrThrow(long bits, Supplier<RuntimeException> exFactory) {
        if (bits % 8 == 0) {
            return bits / 8;
        } else {
            throw exFactory.get();
        }
    }

    public static VarHandle fixUpVarHandle(VarHandle handle) {
<<<<<<< HEAD
        // This adaptation is required, otherwise the memory access var handle will have type MemoryAddressProxy,
        // and not MemoryAddress (which the user expects), which causes performance issues with asType() adaptations.
        return MemoryHandles.filterCoordinates(handle, 0, ADDRESS_FILTER);
=======
        // This adaptation is required, otherwise the memory access var handle will have type MemorySegmentProxy,
        // and not MemorySegment (which the user expects), which causes performance issues with asType() adaptations.
        return SHOULD_ADAPT_HANDLES
            ? MemoryHandles.filterCoordinates(handle, 0, SEGMENT_FILTER)
            : handle;
>>>>>>> f4899689
    }

    private static MemorySegmentProxy filterSegment(MemorySegment segment) {
        return (MemorySegmentImpl)segment;
    }

    public static void checkRestrictedAccess(String method) {
        switch (foreignRestrictedAccess) {
            case "deny" -> throwIllegalAccessError(foreignRestrictedAccess, method);
            case "warn" -> System.err.println("WARNING: Accessing restricted foreign method: " + method);
            case "debug" -> {
                StringBuilder sb = new StringBuilder("DEBUG: restricted foreign method: \" + method");
                StackWalker.getInstance().forEach(f -> sb.append(System.lineSeparator())
                        .append("\tat ")
                        .append(f));
                System.err.println(sb.toString());
            }
            case "permit" -> {}
            default -> throwIllegalAccessError(foreignRestrictedAccess, method);
        }
    }

    private static void throwIllegalAccessError(String value, String method) {
        throw new IllegalAccessError("Illegal access to restricted foreign method: " + method +
                " ; system property 'foreign.restricted' is set to '" + value + "'");
    }

    public static void checkPrimitiveCarrierCompat(Class<?> carrier, MemoryLayout layout) {
        checkLayoutType(layout, ValueLayout.class);
        if (!isValidPrimitiveCarrier(carrier))
            throw new IllegalArgumentException("Unsupported carrier: " + carrier);
        if (Wrapper.forPrimitiveType(carrier).bitWidth() != layout.bitSize())
            throw new IllegalArgumentException("Carrier size mismatch: " + carrier + " != " + layout);
    }

    public static boolean isValidPrimitiveCarrier(Class<?> carrier) {
        return carrier == byte.class
            || carrier == short.class
            || carrier == char.class
            || carrier == int.class
            || carrier == long.class
            || carrier == float.class
            || carrier == double.class;
    }

    public static void checkLayoutType(MemoryLayout layout, Class<? extends MemoryLayout> layoutType) {
        if (!layoutType.isInstance(layout))
            throw new IllegalArgumentException("Expected a " + layoutType.getSimpleName() + ": " + layout);
    }

}<|MERGE_RESOLUTION|>--- conflicted
+++ resolved
@@ -52,13 +52,6 @@
     private static final String foreignRestrictedAccess = Optional.ofNullable(VM.getSavedProperty("foreign.restricted"))
             .orElse("deny");
 
-<<<<<<< HEAD
-    private static final MethodHandle ADDRESS_FILTER;
-
-    static {
-        try {
-            ADDRESS_FILTER = MethodHandles.lookup().findStatic(Utils.class, "filterSegment",
-=======
     private static final MethodHandle SEGMENT_FILTER;
     public static final MethodHandle MH_bitsToBytesOrThrowForOffset;
 
@@ -69,7 +62,6 @@
         try {
             MethodHandles.Lookup lookup = MethodHandles.lookup();
             SEGMENT_FILTER = lookup.findStatic(Utils.class, "filterSegment",
->>>>>>> f4899689
                     MethodType.methodType(MemorySegmentProxy.class, MemorySegment.class));
             MH_bitsToBytesOrThrowForOffset = MethodHandles.insertArguments(
                 lookup.findStatic(Utils.class, "bitsToBytesOrThrow",
@@ -104,17 +96,11 @@
     }
 
     public static VarHandle fixUpVarHandle(VarHandle handle) {
-<<<<<<< HEAD
-        // This adaptation is required, otherwise the memory access var handle will have type MemoryAddressProxy,
-        // and not MemoryAddress (which the user expects), which causes performance issues with asType() adaptations.
-        return MemoryHandles.filterCoordinates(handle, 0, ADDRESS_FILTER);
-=======
         // This adaptation is required, otherwise the memory access var handle will have type MemorySegmentProxy,
         // and not MemorySegment (which the user expects), which causes performance issues with asType() adaptations.
         return SHOULD_ADAPT_HANDLES
             ? MemoryHandles.filterCoordinates(handle, 0, SEGMENT_FILTER)
             : handle;
->>>>>>> f4899689
     }
 
     private static MemorySegmentProxy filterSegment(MemorySegment segment) {
