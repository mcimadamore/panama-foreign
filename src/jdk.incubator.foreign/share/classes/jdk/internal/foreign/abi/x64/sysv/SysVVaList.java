/*
 *  Copyright (c) 2020, Oracle and/or its affiliates. All rights reserved.
 *  DO NOT ALTER OR REMOVE COPYRIGHT NOTICES OR THIS FILE HEADER.
 *
 *  This code is free software; you can redistribute it and/or modify it
 *  under the terms of the GNU General Public License version 2 only, as
 *  published by the Free Software Foundation.  Oracle designates this
 *  particular file as subject to the "Classpath" exception as provided
 *  by Oracle in the LICENSE file that accompanied this code.
 *
 *  This code is distributed in the hope that it will be useful, but WITHOUT
 *  ANY WARRANTY; without even the implied warranty of MERCHANTABILITY or
 *  FITNESS FOR A PARTICULAR PURPOSE.  See the GNU General Public License
 *  version 2 for more details (a copy is included in the LICENSE file that
 *  accompanied this code).
 *
 *  You should have received a copy of the GNU General Public License version
 *  2 along with this work; if not, write to the Free Software Foundation,
 *  Inc., 51 Franklin St, Fifth Floor, Boston, MA 02110-1301 USA.
 *
 *   Please contact Oracle, 500 Oracle Parkway, Redwood Shores, CA 94065 USA
 *  or visit www.oracle.com if you need additional information or have any
 *  questions.
 *
 */
package jdk.internal.foreign.abi.x64.sysv;

import jdk.incubator.foreign.*;
import jdk.internal.foreign.Utils;
import jdk.internal.foreign.abi.SharedUtils;
import jdk.internal.misc.Unsafe;

import java.lang.invoke.VarHandle;
import java.lang.ref.Cleaner;
import java.nio.ByteOrder;
import java.util.ArrayList;
import java.util.List;
import java.util.Objects;

import static jdk.internal.foreign.PlatformLayouts.SysV;
import static jdk.incubator.foreign.CLinker.VaList;
import static jdk.incubator.foreign.MemoryLayout.PathElement.groupElement;
import static jdk.internal.foreign.abi.SharedUtils.SimpleVaArg;
import static jdk.internal.foreign.abi.SharedUtils.THROWING_ALLOCATOR;
import static jdk.internal.foreign.abi.SharedUtils.checkCompatibleType;
import static jdk.internal.foreign.abi.SharedUtils.vhPrimitiveOrAddress;

// See https://software.intel.com/sites/default/files/article/402129/mpx-linux64-abi.pdf "3.5.7 Variable Argument Lists"
public non-sealed class SysVVaList implements VaList {
    private static final Unsafe U = Unsafe.getUnsafe();

    static final Class<?> CARRIER = MemoryAddress.class;

//    struct typedef __va_list_tag __va_list_tag {
//        unsigned int               gp_offset;            /*     0     4 */
//        unsigned int               fp_offset;            /*     4     4 */
//        void *                     overflow_arg_area;    /*     8     8 */
//        void *                     reg_save_area;        /*    16     8 */
//
//        /* size: 24, cachelines: 1, members: 4 */
//        /* last cacheline: 24 bytes */
//    };
    static final GroupLayout LAYOUT = MemoryLayout.structLayout(
        SysV.C_INT.withName("gp_offset"),
        SysV.C_INT.withName("fp_offset"),
        SysV.C_POINTER.withName("overflow_arg_area"),
        SysV.C_POINTER.withName("reg_save_area")
    ).withName("__va_list_tag");

    private static final MemoryLayout GP_REG = MemoryLayout.valueLayout(64, ByteOrder.nativeOrder());
    private static final MemoryLayout FP_REG = MemoryLayout.valueLayout(128, ByteOrder.nativeOrder());

    private static final GroupLayout LAYOUT_REG_SAVE_AREA = MemoryLayout.structLayout(
        GP_REG.withName("%rdi"),
        GP_REG.withName("%rsi"),
        GP_REG.withName("%rdx"),
        GP_REG.withName("%rcx"),
        GP_REG.withName("%r8"),
        GP_REG.withName("%r9"),
        FP_REG.withName("%xmm0"),
        FP_REG.withName("%xmm1"),
        FP_REG.withName("%xmm2"),
        FP_REG.withName("%xmm3"),
        FP_REG.withName("%xmm4"),
        FP_REG.withName("%xmm5"),
        FP_REG.withName("%xmm6"),
        FP_REG.withName("%xmm7")
// specification and implementation differ as to whether the following are part of a reg save area
// Let's go with the implementation, since then it actually works :)
//        FP_REG.withName("%xmm8"),
//        FP_REG.withName("%xmm9"),
//        FP_REG.withName("%xmm10"),
//        FP_REG.withName("%xmm11"),
//        FP_REG.withName("%xmm12"),
//        FP_REG.withName("%xmm13"),
//        FP_REG.withName("%xmm14"),
//        FP_REG.withName("%xmm15")
    );

    private static final long FP_OFFSET = LAYOUT_REG_SAVE_AREA.byteOffset(groupElement("%xmm0"));

    private static final int GP_SLOT_SIZE = (int) GP_REG.byteSize();
    private static final int FP_SLOT_SIZE = (int) FP_REG.byteSize();

    private static final int MAX_GP_OFFSET = (int) FP_OFFSET; // 6 regs used
    private static final int MAX_FP_OFFSET = (int) LAYOUT_REG_SAVE_AREA.byteSize(); // 8 16 byte regs

    private static final VarHandle VH_fp_offset = LAYOUT.varHandle(int.class, groupElement("fp_offset"));
    private static final VarHandle VH_gp_offset = LAYOUT.varHandle(int.class, groupElement("gp_offset"));
    private static final VarHandle VH_overflow_arg_area
        = MemoryHandles.asAddressVarHandle(LAYOUT.varHandle(long.class, groupElement("overflow_arg_area")));
    private static final VarHandle VH_reg_save_area
        = MemoryHandles.asAddressVarHandle(LAYOUT.varHandle(long.class, groupElement("reg_save_area")));

    private static final Cleaner cleaner = Cleaner.create();
    private static final VaList EMPTY = new SharedUtils.EmptyVaList(emptyListAddress());

    private final MemorySegment segment;
    private final MemorySegment regSaveArea;

    private SysVVaList(MemorySegment segment, MemorySegment regSaveArea) {
        this.segment = segment;
        this.regSaveArea = regSaveArea;
    }

    private static SysVVaList readFromSegment(MemorySegment segment) {
        MemorySegment regSaveArea = getRegSaveArea(segment);
        return new SysVVaList(segment, regSaveArea);
    }

    private static MemoryAddress emptyListAddress() {
        long ptr = U.allocateMemory(LAYOUT.byteSize());
        MemorySegment base = MemoryAddress.ofLong(ptr).asSegment(
                LAYOUT.byteSize(), () -> U.freeMemory(ptr), ResourceScope.newSharedScope());
        cleaner.register(SysVVaList.class, () -> base.scope().close());
        VH_gp_offset.set(base, MAX_GP_OFFSET);
        VH_fp_offset.set(base, MAX_FP_OFFSET);
        VH_overflow_arg_area.set(base, MemoryAddress.NULL);
        VH_reg_save_area.set(base, MemoryAddress.NULL);
        return base.address();
    }

    public static VaList empty() {
        return EMPTY;
    }

    private int currentGPOffset() {
        return (int) VH_gp_offset.get(segment);
    }

    private void currentGPOffset(int i) {
        VH_gp_offset.set(segment, i);
    }

    private int currentFPOffset() {
        return (int) VH_fp_offset.get(segment);
    }

    private void currentFPOffset(int i) {
        VH_fp_offset.set(segment, i);
    }

    private MemoryAddress stackPtr() {
        return (MemoryAddress) VH_overflow_arg_area.get(segment);
    }

    private void stackPtr(MemoryAddress ptr) {
        VH_overflow_arg_area.set(segment, ptr);
    }

    private MemorySegment regSaveArea() {
        return getRegSaveArea(segment);
    }

    private static MemorySegment getRegSaveArea(MemorySegment segment) {
        return ((MemoryAddress)VH_reg_save_area.get(segment)).asSegment(
                LAYOUT_REG_SAVE_AREA.byteSize(), segment.scope());
    }

    private void preAlignStack(MemoryLayout layout) {
        if (layout.byteAlignment() > 8) {
            stackPtr(Utils.alignUp(stackPtr(), 16));
        }
    }

    private void postAlignStack(MemoryLayout layout) {
        stackPtr(Utils.alignUp(stackPtr().addOffset(layout.byteSize()), 8));
    }

    @Override
    public int vargAsInt(MemoryLayout layout) {
        return (int) read(int.class, layout);
    }

    @Override
    public long vargAsLong(MemoryLayout layout) {
        return (long) read(long.class, layout);
    }

    @Override
    public double vargAsDouble(MemoryLayout layout) {
        return (double) read(double.class, layout);
    }

    @Override
    public MemoryAddress vargAsAddress(MemoryLayout layout) {
        return (MemoryAddress) read(MemoryAddress.class, layout);
    }

    @Override
    public MemorySegment vargAsSegment(MemoryLayout layout, SegmentAllocator allocator) {
        Objects.requireNonNull(allocator);
        return (MemorySegment) read(MemorySegment.class, layout, allocator);
    }

    @Override
    public MemorySegment vargAsSegment(MemoryLayout layout, ResourceScope scope) {
        return vargAsSegment(layout, SegmentAllocator.ofScope(scope));
    }

    private Object read(Class<?> carrier, MemoryLayout layout) {
        return read(carrier, layout, THROWING_ALLOCATOR);
    }

    private Object read(Class<?> carrier, MemoryLayout layout, SegmentAllocator allocator) {
        Objects.requireNonNull(layout);
        checkCompatibleType(carrier, layout, SysVx64Linker.ADDRESS_SIZE);
        TypeClass typeClass = TypeClass.classifyLayout(layout);
        if (isRegOverflow(currentGPOffset(), currentFPOffset(), typeClass)
                || typeClass.inMemory()) {
            preAlignStack(layout);
            return switch (typeClass.kind()) {
                case STRUCT -> {
                    MemorySegment slice = stackPtr().asSegment(layout.byteSize(), scope());
                    MemorySegment seg = allocator.allocate(layout);
                    seg.copyFrom(slice);
                    postAlignStack(layout);
                    yield seg;
                }
                case POINTER, INTEGER, FLOAT -> {
                    VarHandle reader = vhPrimitiveOrAddress(carrier, layout);
                    try (ResourceScope localScope = ResourceScope.newConfinedScope()) {
                        MemorySegment slice = stackPtr().asSegment(layout.byteSize(), localScope);
                        Object res = reader.get(slice);
                        postAlignStack(layout);
                        yield res;
                    }
                }
            };
        } else {
            return switch (typeClass.kind()) {
                case STRUCT -> {
                    MemorySegment value = allocator.allocate(layout);
                    int classIdx = 0;
                    long offset = 0;
                    while (offset < layout.byteSize()) {
                        final long copy = Math.min(layout.byteSize() - offset, 8);
                        boolean isSSE = typeClass.classes.get(classIdx++) == ArgumentClassImpl.SSE;
                        MemorySegment slice = value.asSlice(offset, copy);
                        if (isSSE) {
                            slice.copyFrom(regSaveArea.asSlice(currentFPOffset(), copy));
                            currentFPOffset(currentFPOffset() + FP_SLOT_SIZE);
                        } else {
                            slice.copyFrom(regSaveArea.asSlice(currentGPOffset(), copy));
                            currentGPOffset(currentGPOffset() + GP_SLOT_SIZE);
                        }
                        offset += copy;
                    }
                    yield value;
                }
                case POINTER, INTEGER -> {
                    VarHandle reader = SharedUtils.vhPrimitiveOrAddress(carrier, layout);
                    Object res = reader.get(regSaveArea.asSlice(currentGPOffset()));
                    currentGPOffset(currentGPOffset() + GP_SLOT_SIZE);
                    yield res;
                }
                case FLOAT -> {
                    VarHandle reader = layout.varHandle(carrier);
                    Object res = reader.get(regSaveArea.asSlice(currentFPOffset()));
                    currentFPOffset(currentFPOffset() + FP_SLOT_SIZE);
                    yield res;
                }
            };
        }
    }

    @Override
    public void skip(MemoryLayout... layouts) {
        Objects.requireNonNull(layouts);
        for (MemoryLayout layout : layouts) {
            Objects.requireNonNull(layout);
            TypeClass typeClass = TypeClass.classifyLayout(layout);
            if (isRegOverflow(currentGPOffset(), currentFPOffset(), typeClass)) {
                preAlignStack(layout);
                postAlignStack(layout);
            } else {
                currentGPOffset(currentGPOffset() + (((int) typeClass.nIntegerRegs()) * GP_SLOT_SIZE));
                currentFPOffset(currentFPOffset() + (((int) typeClass.nVectorRegs()) * FP_SLOT_SIZE));
            }
        }
    }

    static SysVVaList.Builder builder(ResourceScope scope) {
        return new SysVVaList.Builder(scope);
    }

    public static VaList ofAddress(MemoryAddress ma, ResourceScope scope) {
        return readFromSegment(ma.asSegment(LAYOUT.byteSize(), scope));
    }

    @Override
    public ResourceScope scope() {
        return segment.scope();
    }

    @Override
    public VaList copy() {
        MemorySegment copy = MemorySegment.allocateNative(LAYOUT, segment.scope());
        copy.copyFrom(segment);
        return new SysVVaList(copy, regSaveArea);
    }

    @Override
    public MemoryAddress address() {
        return segment.address();
    }

    private static boolean isRegOverflow(long currentGPOffset, long currentFPOffset, TypeClass typeClass) {
        return currentGPOffset > MAX_GP_OFFSET - typeClass.nIntegerRegs() * GP_SLOT_SIZE
                || currentFPOffset > MAX_FP_OFFSET - typeClass.nVectorRegs() * FP_SLOT_SIZE;
    }

    @Override
    public String toString() {
        return "SysVVaList{"
               + "gp_offset=" + currentGPOffset()
               + ", fp_offset=" + currentFPOffset()
               + ", overflow_arg_area=" + stackPtr()
               + ", reg_save_area=" + regSaveArea()
               + '}';
    }

<<<<<<< HEAD
    static class Builder implements VaList.Builder {
=======
    public static non-sealed class Builder implements VaList.Builder {
>>>>>>> 21a08587
        private final ResourceScope scope;
        private final MemorySegment reg_save_area;
        private long currentGPOffset = 0;
        private long currentFPOffset = FP_OFFSET;
        private final List<SimpleVaArg> stackArgs = new ArrayList<>();

        public Builder(ResourceScope scope) {
            this.scope = scope;
            this.reg_save_area = MemorySegment.allocateNative(LAYOUT_REG_SAVE_AREA, scope);
        }

        @Override
        public Builder vargFromInt(ValueLayout layout, int value) {
            return arg(int.class, layout, value);
        }

        @Override
        public Builder vargFromLong(ValueLayout layout, long value) {
            return arg(long.class, layout, value);
        }

        @Override
        public Builder vargFromDouble(ValueLayout layout, double value) {
            return arg(double.class, layout, value);
        }

        @Override
        public Builder vargFromAddress(ValueLayout layout, Addressable value) {
            return arg(MemoryAddress.class, layout, value.address());
        }

        @Override
        public Builder vargFromSegment(GroupLayout layout, MemorySegment value) {
            return arg(MemorySegment.class, layout, value);
        }

        private Builder arg(Class<?> carrier, MemoryLayout layout, Object value) {
            Objects.requireNonNull(layout);
            Objects.requireNonNull(value);
            checkCompatibleType(carrier, layout, SysVx64Linker.ADDRESS_SIZE);
            TypeClass typeClass = TypeClass.classifyLayout(layout);
            if (isRegOverflow(currentGPOffset, currentFPOffset, typeClass)
                    || typeClass.inMemory()) {
                // stack it!
                stackArgs.add(new SimpleVaArg(carrier, layout, value));
            } else {
                switch (typeClass.kind()) {
                    case STRUCT -> {
                        MemorySegment valueSegment = (MemorySegment) value;
                        int classIdx = 0;
                        long offset = 0;
                        while (offset < layout.byteSize()) {
                            final long copy = Math.min(layout.byteSize() - offset, 8);
                            boolean isSSE = typeClass.classes.get(classIdx++) == ArgumentClassImpl.SSE;
                            MemorySegment slice = valueSegment.asSlice(offset, copy);
                            if (isSSE) {
                                reg_save_area.asSlice(currentFPOffset, copy).copyFrom(slice);
                                currentFPOffset += FP_SLOT_SIZE;
                            } else {
                                reg_save_area.asSlice(currentGPOffset, copy).copyFrom(slice);
                                currentGPOffset += GP_SLOT_SIZE;
                            }
                            offset += copy;
                        }
                    }
                    case POINTER, INTEGER -> {
                        VarHandle writer = SharedUtils.vhPrimitiveOrAddress(carrier, layout);
                        writer.set(reg_save_area.asSlice(currentGPOffset), value);
                        currentGPOffset += GP_SLOT_SIZE;
                    }
                    case FLOAT -> {
                        VarHandle writer = layout.varHandle(carrier);
                        writer.set(reg_save_area.asSlice(currentFPOffset), value);
                        currentFPOffset += FP_SLOT_SIZE;
                    }
                }
            }
            return this;
        }

        private boolean isEmpty() {
            return currentGPOffset == 0 && currentFPOffset == FP_OFFSET && stackArgs.isEmpty();
        }

        public VaList build() {
            if (isEmpty()) {
                return EMPTY;
            }

            SegmentAllocator allocator = SegmentAllocator.arenaAllocator(scope);
            MemorySegment vaListSegment = allocator.allocate(LAYOUT);
            MemoryAddress stackArgsPtr = MemoryAddress.NULL;
            if (!stackArgs.isEmpty()) {
                long stackArgsSize = stackArgs.stream().reduce(0L, (acc, e) -> acc + e.layout.byteSize(), Long::sum);
                MemorySegment stackArgsSegment = allocator.allocate(stackArgsSize, 16);
                MemorySegment maOverflowArgArea = stackArgsSegment;
                for (SimpleVaArg arg : stackArgs) {
                    if (arg.layout.byteSize() > 8) {
                        maOverflowArgArea = Utils.alignUp(maOverflowArgArea, Math.min(16, arg.layout.byteSize()));
                    }
                    if (arg.value instanceof MemorySegment) {
                        maOverflowArgArea.copyFrom((MemorySegment) arg.value);
                    } else {
                        VarHandle writer = arg.varHandle();
                        writer.set(maOverflowArgArea, arg.value);
                    }
                    maOverflowArgArea = maOverflowArgArea.asSlice(arg.layout.byteSize());
                }
                stackArgsPtr = stackArgsSegment.address();
            }

            VH_fp_offset.set(vaListSegment, (int) FP_OFFSET);
            VH_overflow_arg_area.set(vaListSegment, stackArgsPtr);
            VH_reg_save_area.set(vaListSegment, reg_save_area.address());
            assert reg_save_area.scope().ownerThread() == vaListSegment.scope().ownerThread();
            return new SysVVaList(vaListSegment, reg_save_area);
        }
    }
}<|MERGE_RESOLUTION|>--- conflicted
+++ resolved
@@ -340,11 +340,7 @@
                + '}';
     }
 
-<<<<<<< HEAD
-    static class Builder implements VaList.Builder {
-=======
     public static non-sealed class Builder implements VaList.Builder {
->>>>>>> 21a08587
         private final ResourceScope scope;
         private final MemorySegment reg_save_area;
         private long currentGPOffset = 0;
