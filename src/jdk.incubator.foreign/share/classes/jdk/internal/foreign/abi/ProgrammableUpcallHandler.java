--- conflicted
+++ resolved
@@ -28,17 +28,12 @@
 import jdk.incubator.foreign.MemoryAddress;
 import jdk.incubator.foreign.MemoryLayouts;
 import jdk.incubator.foreign.MemorySegment;
-<<<<<<< HEAD
 import jdk.incubator.foreign.ResourceScope;
-import jdk.internal.foreign.MemoryAddressImpl;
-import jdk.internal.vm.annotation.Stable;
-=======
+import jdk.incubator.foreign.SegmentAllocator;
 import jdk.internal.access.JavaLangInvokeAccess;
 import jdk.internal.access.SharedSecrets;
 import jdk.internal.foreign.MemoryAddressImpl;
-import jdk.internal.foreign.abi.SharedUtils.Allocator;
 import sun.security.action.GetPropertyAction;
->>>>>>> 96c29d52
 
 import java.lang.invoke.MethodHandle;
 import java.lang.invoke.MethodHandles;
@@ -159,21 +154,12 @@
                 .toArray(Binding.VMLoad[]::new);
     }
 
-<<<<<<< HEAD
-    private void invoke(MemoryAddress buffer) {
-        Binding.Context allocator = bufferCopySize != 0
-                ? Binding.Context.ofBoundedAllocator(ResourceScope.ofConfined(), bufferCopySize)
-                : Binding.Context.DUMMY;
-        try (allocator) {
-            MemorySegment bufferBase = MemoryAddressImpl.ofLongUnchecked(buffer.toRawLongValue(), layout.size);
-=======
     private static Binding.VMStore[] retMoveBindings(CallingSequence callingSequence) {
         return callingSequence.returnBindings().stream()
                 .filter(Binding.VMStore.class::isInstance)
                 .map(Binding.VMStore.class::cast)
                 .toArray(Binding.VMStore[]::new);
     }
->>>>>>> 96c29d52
 
     private static MethodHandle specializedBindingHandle(MethodHandle target, CallingSequence callingSequence,
                                                          Class<?> llReturn, long bufferCopySize) {
@@ -183,12 +169,12 @@
 
         int argAllocatorPos = 0;
         int argInsertPos = 1;
-        specializedHandle = dropArguments(specializedHandle, argAllocatorPos, SharedUtils.Allocator.class);
+        specializedHandle = dropArguments(specializedHandle, argAllocatorPos, Binding.Context.class);
         for (int i = 0; i < highLevelType.parameterCount(); i++) {
             MethodHandle filter = identity(highLevelType.parameterType(i));
             int filterAllocatorPos = 0;
             int filterInsertPos = 1; // +1 for allocator
-            filter = dropArguments(filter, filterAllocatorPos, Allocator.class);
+            filter = dropArguments(filter, filterAllocatorPos, Binding.Context.class);
 
             List<Binding> bindings = callingSequence.argumentBindings(i);
             for (int j = bindings.size() - 1; j >= 0; j--) {
@@ -272,7 +258,10 @@
                                                Map<VMStorage, Integer> retIndexMap,
                                                CallingSequence callingSequence,
                                                long bufferCopySize) throws Throwable {
-        try (Allocator allocator = SharedUtils.makeAllocator(bufferCopySize)) {
+        Binding.Context allocator = bufferCopySize != 0
+                ? Binding.Context.ofBoundedAllocator(ResourceScope.ofConfined(), bufferCopySize)
+                : Binding.Context.ofScope(ResourceScope.ofConfined());
+        try (allocator) {
             /// Invoke interpreter, got array of high-level arguments back
             Object[] args = new Object[callingSequence.methodType().parameterCount()];
             for (int i = 0; i < args.length; i++) {
