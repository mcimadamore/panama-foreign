--- conflicted
+++ resolved
@@ -94,17 +94,10 @@
     public MethodHandle downcallHandle(MethodType type, FunctionDescriptor function) {
         Objects.requireNonNull(type);
         Objects.requireNonNull(function);
-<<<<<<< HEAD
         return SharedUtils.adaptDowncall(type, function, MH_unboxVaList, sigType -> {
-            MethodType llMt = SharedUtils.convertVaListCarriers(sigType, SysVVaList.CARRIER);
-            return CallArranger.arrangeDowncall(symbol, llMt, function);
+            MethodType llMt = SharedUtils.converVaListCarriers(sigType, SysVVaList.CARRIER);
+            return CallArranger.arrangeDowncall(llMt, function);
         });
-=======
-        MethodType llMt = SharedUtils.convertVaListCarriers(type, SysVVaList.CARRIER);
-        MethodHandle handle = CallArranger.arrangeDowncall(llMt, function);
-        handle = SharedUtils.unboxVaLists(type, handle, MH_unboxVaList);
-        return handle;
->>>>>>> 29912137
     }
 
     @Override
