--- conflicted
+++ resolved
@@ -142,476 +142,4 @@
      * A value layout constant whose size is the same as that of a Java {@code double}, and byte order set to {@link ByteOrder#nativeOrder()}.
      */
     public static final ValueLayout JAVA_DOUBLE = MemoryLayout.ofValueBits(64, ByteOrder.nativeOrder());
-<<<<<<< HEAD
-
-    /**
-     * The {@code _Bool} native type.
-     */
-    public static final ValueLayout C_BOOL;
-
-    /**
-     * The {@code unsigned char} native type.
-     */
-    public static final ValueLayout C_UCHAR;
-
-    /**
-     * The {@code signed char} native type.
-     */
-    public static final ValueLayout C_SCHAR ;
-
-    /**
-     * The {@code char} native type.
-     */
-    public static final ValueLayout C_CHAR;
-
-    /**
-     * The {@code short} native type.
-     */
-    public static final ValueLayout C_SHORT;
-
-    /**
-     * The {@code unsigned short} native type.
-     */
-    public static final ValueLayout C_USHORT;
-
-    /**
-     * The {@code int} native type.
-     */
-    public static final ValueLayout C_INT;
-
-    /**
-     * The {@code unsigned int} native type.
-     */
-    public static final ValueLayout C_UINT;
-
-    /**
-     * The {@code long} native type.
-     */
-    public static final ValueLayout C_LONG;
-
-    /**
-     * The {@code unsigned long} native type.
-     */
-    public static final ValueLayout C_ULONG;
-
-    /**
-     * The {@code long long} native type.
-     */
-    public static final ValueLayout C_LONGLONG;
-
-    /**
-     * The {@code unsigned long long} native type.
-     */
-    public static final ValueLayout C_ULONGLONG;
-
-    /**
-     * The {@code float} native type.
-     */
-    public static final ValueLayout C_FLOAT;
-
-    /**
-     * The {@code double} native type.
-     */
-    public static final ValueLayout C_DOUBLE;
-
-    /**
-     * The {@code long double} native type.
-     */
-    public static final ValueLayout C_LONGDOUBLE;
-
-    /**
-     * The {@code T*} native type.
-     */
-    public static final ValueLayout C_POINTER;
-
-    static {
-        SystemABI abi = SharedUtils.getSystemABI();
-        switch (abi.name()) {
-            case ABI_SYSV -> {
-                C_BOOL = SysV.C_BOOL;
-                C_UCHAR = SysV.C_UCHAR;
-                C_SCHAR = SysV.C_SCHAR;
-                C_CHAR = SysV.C_CHAR;
-                C_SHORT = SysV.C_SHORT;
-                C_USHORT = SysV.C_USHORT;
-                C_INT = SysV.C_INT;
-                C_UINT = SysV.C_UINT;
-                C_LONG = SysV.C_LONG;
-                C_ULONG = SysV.C_ULONG;
-                C_LONGLONG = SysV.C_LONGLONG;
-                C_ULONGLONG = SysV.C_ULONGLONG;
-                C_FLOAT = SysV.C_FLOAT;
-                C_DOUBLE = SysV.C_DOUBLE;
-                C_LONGDOUBLE = SysV.C_LONGDOUBLE;
-                C_POINTER = SysV.C_POINTER;
-            }
-            case ABI_WINDOWS -> {
-                C_BOOL = WinABI.C_BOOL;
-                C_UCHAR = WinABI.C_UCHAR;
-                C_SCHAR = WinABI.C_SCHAR;
-                C_CHAR = WinABI.C_CHAR;
-                C_SHORT = WinABI.C_SHORT;
-                C_USHORT = WinABI.C_USHORT;
-                C_INT = WinABI.C_INT;
-                C_UINT = WinABI.C_UINT;
-                C_LONG = WinABI.C_LONG;
-                C_ULONG = WinABI.C_ULONG;
-                C_LONGLONG = WinABI.C_LONGLONG;
-                C_ULONGLONG = WinABI.C_ULONGLONG;
-                C_FLOAT = WinABI.C_FLOAT;
-                C_DOUBLE = WinABI.C_DOUBLE;
-                C_LONGDOUBLE = WinABI.C_LONGDOUBLE;
-                C_POINTER = WinABI.C_POINTER;
-            }
-            case ABI_AARCH64 -> {
-                C_BOOL = AArch64ABI.C_BOOL;
-                C_UCHAR = AArch64ABI.C_UCHAR;
-                C_SCHAR = AArch64ABI.C_SCHAR;
-                C_CHAR = AArch64ABI.C_CHAR;
-                C_SHORT = AArch64ABI.C_SHORT;
-                C_USHORT = AArch64ABI.C_USHORT;
-                C_INT = AArch64ABI.C_INT;
-                C_UINT = AArch64ABI.C_UINT;
-                C_LONG = AArch64ABI.C_LONG;
-                C_ULONG = AArch64ABI.C_ULONG;
-                C_LONGLONG = AArch64ABI.C_LONGLONG;
-                C_ULONGLONG = AArch64ABI.C_ULONGLONG;
-                C_FLOAT = AArch64ABI.C_FLOAT;
-                C_DOUBLE = AArch64ABI.C_DOUBLE;
-                C_LONGDOUBLE = AArch64ABI.C_LONGDOUBLE;
-                C_POINTER = AArch64ABI.C_POINTER;
-            }
-            default -> throw new IllegalStateException("Unsupported ABI: " + abi.name());
-        }
-    }
-
-    /**
-     * This class defines layout constants modelling standard primitive types supported by the x64 SystemV ABI.
-     */
-    public static final class SysV {
-        private SysV() {
-            //just the one
-        }
-
-        /**
-         * The {@code _Bool} native type.
-         */
-        public static final ValueLayout C_BOOL = SharedLayouts.BITS_8_LE
-                .withAttribute(SystemABI.NATIVE_TYPE, SystemABI.Type.BOOL);
-
-
-        /**
-         * The {@code unsigned char} native type.
-         */
-        public static final ValueLayout C_UCHAR = SharedLayouts.BITS_8_LE
-                .withAttribute(SystemABI.NATIVE_TYPE, SystemABI.Type.UNSIGNED_CHAR);
-
-
-        /**
-         * The {@code signed char} native type.
-         */
-        public static final ValueLayout C_SCHAR = SharedLayouts.BITS_8_LE
-                .withAttribute(SystemABI.NATIVE_TYPE, SystemABI.Type.SIGNED_CHAR);
-
-
-        /**
-         * The {@code char} native type.
-         */
-        public static final ValueLayout C_CHAR = SharedLayouts.BITS_8_LE
-                .withAttribute(SystemABI.NATIVE_TYPE, SystemABI.Type.CHAR);
-
-        /**
-         * The {@code short} native type.
-         */
-        public static final ValueLayout C_SHORT = SharedLayouts.BITS_16_LE
-                .withAttribute(SystemABI.NATIVE_TYPE, SystemABI.Type.SHORT);
-
-        /**
-         * The {@code unsigned short} native type.
-         */
-        public static final ValueLayout C_USHORT = SharedLayouts.BITS_16_LE
-                .withAttribute(SystemABI.NATIVE_TYPE, SystemABI.Type.UNSIGNED_SHORT);
-
-        /**
-         * The {@code int} native type.
-         */
-        public static final ValueLayout C_INT = SharedLayouts.BITS_32_LE
-                .withAttribute(SystemABI.NATIVE_TYPE, SystemABI.Type.INT);
-
-        /**
-         * The {@code unsigned int} native type.
-         */
-        public static final ValueLayout C_UINT = SharedLayouts.BITS_32_LE
-                .withAttribute(SystemABI.NATIVE_TYPE, SystemABI.Type.UNSIGNED_INT);
-
-        /**
-         * The {@code long} native type.
-         */
-        public static final ValueLayout C_LONG = SharedLayouts.BITS_64_LE
-                .withAttribute(SystemABI.NATIVE_TYPE, SystemABI.Type.LONG);
-
-        /**
-         * The {@code unsigned long} native type.
-         */
-        public static final ValueLayout C_ULONG = SharedLayouts.BITS_64_LE
-                .withAttribute(SystemABI.NATIVE_TYPE, SystemABI.Type.UNSIGNED_LONG);
-
-
-        /**
-         * The {@code long long} native type.
-         */
-        public static final ValueLayout C_LONGLONG = SharedLayouts.BITS_64_LE
-                .withAttribute(SystemABI.NATIVE_TYPE, SystemABI.Type.LONG_LONG);
-
-        /**
-         * The {@code unsigned long long} native type.
-         */
-        public static final ValueLayout C_ULONGLONG = SharedLayouts.BITS_64_LE
-                .withAttribute(SystemABI.NATIVE_TYPE, SystemABI.Type.UNSIGNED_LONG_LONG);
-
-        /**
-         * The {@code float} native type.
-         */
-        public static final ValueLayout C_FLOAT = SharedLayouts.BITS_32_LE
-                .withAttribute(SystemABI.NATIVE_TYPE, SystemABI.Type.FLOAT);
-
-        /**
-         * The {@code double} native type.
-         */
-        public static final ValueLayout C_DOUBLE = SharedLayouts.BITS_64_LE
-                .withAttribute(SystemABI.NATIVE_TYPE, SystemABI.Type.DOUBLE);
-
-        /**
-         * The {@code long double} native type.
-         */
-        public static final ValueLayout C_LONGDOUBLE = MemoryLayout.ofValueBits(128, ByteOrder.LITTLE_ENDIAN)
-                .withAttribute(SystemABI.NATIVE_TYPE, SystemABI.Type.LONG_DOUBLE);
-
-        /**
-         * The {@code complex long double} native type.
-         */
-        public static final GroupLayout C_COMPLEX_LONGDOUBLE = MemoryLayout.ofStruct(C_LONGDOUBLE, C_LONGDOUBLE)
-                .withAttribute(SystemABI.NATIVE_TYPE, SystemABI.Type.COMPLEX_LONG_DOUBLE);
-
-        /**
-         * The {@code T*} native type.
-         */
-        public static final ValueLayout C_POINTER = SharedLayouts.BITS_64_LE
-                .withAttribute(SystemABI.NATIVE_TYPE, SystemABI.Type.POINTER);
-    }
-
-    /**
-     * This class defines layout constants modelling standard primitive types supported by the x64 Windows ABI.
-     */
-    public static final class WinABI {
-        /**
-         * The {@code _Bool} native type.
-         */
-        public static final ValueLayout C_BOOL = SharedLayouts.BITS_8_LE
-                .withAttribute(SystemABI.NATIVE_TYPE, SystemABI.Type.BOOL);
-
-        /**
-         * The {@code unsigned char} native type.
-         */
-        public static final ValueLayout C_UCHAR = SharedLayouts.BITS_8_LE
-                .withAttribute(SystemABI.NATIVE_TYPE, SystemABI.Type.UNSIGNED_CHAR);
-
-        /**
-         * The {@code signed char} native type.
-         */
-        public static final ValueLayout C_SCHAR = SharedLayouts.BITS_8_LE
-                .withAttribute(SystemABI.NATIVE_TYPE, SystemABI.Type.SIGNED_CHAR);
-
-        /**
-         * The {@code char} native type.
-         */
-        public static final ValueLayout C_CHAR = SharedLayouts.BITS_8_LE
-                .withAttribute(SystemABI.NATIVE_TYPE, SystemABI.Type.CHAR);
-
-        /**
-         * The {@code short} native type.
-         */
-        public static final ValueLayout C_SHORT = SharedLayouts.BITS_16_LE
-                .withAttribute(SystemABI.NATIVE_TYPE, SystemABI.Type.SHORT);
-
-        /**
-         * The {@code unsigned short} native type.
-         */
-        public static final ValueLayout C_USHORT = SharedLayouts.BITS_16_LE
-                .withAttribute(SystemABI.NATIVE_TYPE, SystemABI.Type.UNSIGNED_SHORT);
-
-        /**
-         * The {@code int} native type.
-         */
-        public static final ValueLayout C_INT = SharedLayouts.BITS_32_LE
-                .withAttribute(SystemABI.NATIVE_TYPE, SystemABI.Type.INT);
-
-        /**
-         * The {@code unsigned int} native type.
-         */
-        public static final ValueLayout C_UINT = SharedLayouts.BITS_32_LE
-                .withAttribute(SystemABI.NATIVE_TYPE, SystemABI.Type.UNSIGNED_INT);
-
-        /**
-         * The {@code long} native type.
-         */
-        public static final ValueLayout C_LONG = SharedLayouts.BITS_32_LE
-                .withAttribute(SystemABI.NATIVE_TYPE, SystemABI.Type.LONG);
-
-        /**
-         * The {@code unsigned long} native type.
-         */
-        public static final ValueLayout C_ULONG = SharedLayouts.BITS_32_LE
-                .withAttribute(SystemABI.NATIVE_TYPE, SystemABI.Type.UNSIGNED_LONG);
-
-        /**
-         * The {@code long long} native type.
-         */
-        public static final ValueLayout C_LONGLONG = SharedLayouts.BITS_64_LE
-                .withAttribute(SystemABI.NATIVE_TYPE, SystemABI.Type.LONG_LONG);
-
-        /**
-         * The {@code unsigned long long} native type.
-         */
-        public static final ValueLayout C_ULONGLONG = SharedLayouts.BITS_64_LE
-                .withAttribute(SystemABI.NATIVE_TYPE, SystemABI.Type.UNSIGNED_LONG_LONG);
-
-        /**
-         * The {@code float} native type.
-         */
-        public static final ValueLayout C_FLOAT = SharedLayouts.BITS_32_LE
-                .withAttribute(SystemABI.NATIVE_TYPE, SystemABI.Type.FLOAT);
-
-        /**
-         * The {@code double} native type.
-         */
-        public static final ValueLayout C_DOUBLE = SharedLayouts.BITS_64_LE
-                .withAttribute(SystemABI.NATIVE_TYPE, SystemABI.Type.DOUBLE);
-
-        /**
-         * The {@code long double} native type.
-         */
-        public static final ValueLayout C_LONGDOUBLE = SharedLayouts.BITS_64_LE
-                .withAttribute(SystemABI.NATIVE_TYPE, SystemABI.Type.LONG_DOUBLE);
-
-        /**
-         * The {@code T*} native type.
-         */
-        public static final ValueLayout C_POINTER = SharedLayouts.BITS_64_LE
-                .withAttribute(SystemABI.NATIVE_TYPE, SystemABI.Type.POINTER);
-
-        public static ValueLayout asVarArg(ValueLayout l) {
-           return l.withAttribute(Windowsx64ABI.VARARGS_ATTRIBUTE_NAME, "true");
-        }
-    }
-
-    /**
-     * This class defines layout constants modelling standard primitive types supported by the AArch64 ABI.
-     */
-    public static final class AArch64ABI {
-        /**
-         * The {@code _Bool} native type.
-         */
-        public static final ValueLayout C_BOOL = SharedLayouts.BITS_8_LE
-                .withAttribute(SystemABI.NATIVE_TYPE, SystemABI.Type.BOOL);
-
-        /**
-         * The {@code unsigned char} native type.
-         */
-        public static final ValueLayout C_UCHAR = SharedLayouts.BITS_8_LE
-                .withAttribute(SystemABI.NATIVE_TYPE, SystemABI.Type.UNSIGNED_CHAR);
-
-        /**
-         * The {@code signed char} native type.
-         */
-        public static final ValueLayout C_SCHAR = SharedLayouts.BITS_8_LE
-                .withAttribute(SystemABI.NATIVE_TYPE, SystemABI.Type.SIGNED_CHAR);
-
-        /**
-         * The {@code char} native type.
-         */
-        public static final ValueLayout C_CHAR = SharedLayouts.BITS_8_LE
-                .withAttribute(SystemABI.NATIVE_TYPE, SystemABI.Type.CHAR);
-
-        /**
-         * The {@code short} native type.
-         */
-        public static final ValueLayout C_SHORT = SharedLayouts.BITS_16_LE
-                .withAttribute(SystemABI.NATIVE_TYPE, SystemABI.Type.SHORT);
-
-        /**
-         * The {@code unsigned short} native type.
-         */
-        public static final ValueLayout C_USHORT = SharedLayouts.BITS_16_LE
-                .withAttribute(SystemABI.NATIVE_TYPE, SystemABI.Type.UNSIGNED_SHORT);
-
-        /**
-         * The {@code int} native type.
-         */
-        public static final ValueLayout C_INT = SharedLayouts.BITS_32_LE
-                .withAttribute(SystemABI.NATIVE_TYPE, SystemABI.Type.INT);
-
-        /**
-         * The {@code unsigned int} native type.
-         */
-        public static final ValueLayout C_UINT = SharedLayouts.BITS_32_LE
-                .withAttribute(SystemABI.NATIVE_TYPE, SystemABI.Type.UNSIGNED_INT);
-
-        /**
-         * The {@code long} native type.
-         */
-        public static final ValueLayout C_LONG = SharedLayouts.BITS_64_LE
-                .withAttribute(SystemABI.NATIVE_TYPE, SystemABI.Type.LONG);
-
-        /**
-         * The {@code unsigned long} native type.
-         */
-        public static final ValueLayout C_ULONG = SharedLayouts.BITS_64_LE
-                .withAttribute(SystemABI.NATIVE_TYPE, SystemABI.Type.UNSIGNED_LONG);
-
-        /**
-         * The {@code long long} native type.
-         */
-        public static final ValueLayout C_LONGLONG = SharedLayouts.BITS_64_LE
-                .withAttribute(SystemABI.NATIVE_TYPE, SystemABI.Type.LONG_LONG);
-
-        /**
-         * The {@code unsigned long long} native type.
-         */
-        public static final ValueLayout C_ULONGLONG = SharedLayouts.BITS_64_LE
-                .withAttribute(SystemABI.NATIVE_TYPE, SystemABI.Type.UNSIGNED_LONG_LONG);
-
-        /**
-         * The {@code float} native type.
-         */
-        public static final ValueLayout C_FLOAT = SharedLayouts.BITS_32_LE
-                .withAttribute(SystemABI.NATIVE_TYPE, SystemABI.Type.FLOAT);
-
-        /**
-         * The {@code double} native type.
-         */
-        public static final ValueLayout C_DOUBLE = SharedLayouts.BITS_64_LE
-                .withAttribute(SystemABI.NATIVE_TYPE, SystemABI.Type.DOUBLE);
-
-        /**
-         * The {@code long double} native type.
-         */
-        public static final ValueLayout C_LONGDOUBLE = MemoryLayout.ofValueBits(128, ByteOrder.LITTLE_ENDIAN)
-                .withAttribute(SystemABI.NATIVE_TYPE, SystemABI.Type.LONG_DOUBLE);
-
-        /**
-         * The {@code T*} native type.
-         */
-        public static final ValueLayout C_POINTER = SharedLayouts.BITS_64_LE
-                .withAttribute(SystemABI.NATIVE_TYPE, SystemABI.Type.POINTER);
-    }
-
-    private static class SharedLayouts { // Separate class to prevent circular clinit references
-        public static final ValueLayout BITS_8_LE = MemoryLayout.ofValueBits(8, ByteOrder.LITTLE_ENDIAN);
-        public static final ValueLayout BITS_16_LE = MemoryLayout.ofValueBits(16, ByteOrder.LITTLE_ENDIAN);
-        public static final ValueLayout BITS_32_LE = MemoryLayout.ofValueBits(32, ByteOrder.LITTLE_ENDIAN);
-        public static final ValueLayout BITS_64_LE = MemoryLayout.ofValueBits(64, ByteOrder.LITTLE_ENDIAN);
-    }
-=======
->>>>>>> 50e5acd7
 }