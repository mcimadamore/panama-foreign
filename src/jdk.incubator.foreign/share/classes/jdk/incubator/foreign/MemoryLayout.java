--- conflicted
+++ resolved
@@ -68,15 +68,9 @@
  * <blockquote><pre>{@code
 SequenceLayout taggedValues = MemoryLayout.ofSequence(5,
     MemoryLayout.ofStruct(
-<<<<<<< HEAD
         MemoryLayout.ofValueBits(8, ByteOrder.nativeOrder()).withName("kind"),
         MemoryLayout.ofPaddingBits(24),
         MemoryLayout.ofValueBits(32, ByteOrder.nativeOrder()).withName("value")
-=======
-        MemoryLayout.ofValueBits(8, ByteOrder.NATIVE_ORDER).withName("kind"),
-        MemoryLayout.ofPaddingBits(24),
-        MemoryLayout.ofValueBits(32, ByteOrder.NATIVE_ORDER).withName("value")
->>>>>>> 321f216f
     )
 ).withName("TaggedValues");
  * }</pre></blockquote>
@@ -153,11 +147,7 @@
  * <blockquote><pre>{@code
 MemoryLayout taggedValuesWithHole = MemoryLayout.ofSequence(5,
     MemoryLayout.ofStruct(
-<<<<<<< HEAD
-        MemoryLayout.ofPaddingBits(8, ByteOrder.nativeOrder()).withName("kind").
-=======
-        MemoryLayout.ofValueBits(8, ByteOrder.NATIVE_ORDER).withName("kind").
->>>>>>> 321f216f
+        MemoryLayout.ofValueBits(8, ByteOrder.nativeOrder()).withName("kind").
         MemoryLayout.ofPaddingBits(32),
         MemoryLayout.ofPaddingBits(32)
 ));
