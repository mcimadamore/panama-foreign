--- conflicted
+++ resolved
@@ -53,17 +53,12 @@
 
     private final ByteOrder order;
 
-<<<<<<< HEAD
-    ValueLayout(ByteOrder order, long size, OptionalLong alignment, Map<String, Constable> annotations) {
-        super(alignment, annotations);
-=======
     ValueLayout(ByteOrder order, long size) {
-        this(order, size, size, Optional.empty());
+        this(order, size, size, Map.of());
     }
 
-    ValueLayout(ByteOrder order, long size, long alignment, Optional<String> name) {
-        super(size, alignment, name);
->>>>>>> be6d55c1
+    ValueLayout(ByteOrder order, long size, long alignment, Map<String, Constable> annotations) {
+        super(size, alignment, annotations);
         this.order = order;
     }
 
@@ -81,11 +76,7 @@
      * @return a new value layout with given byte order.
      */
     public ValueLayout withOrder(ByteOrder order) {
-<<<<<<< HEAD
-        return new ValueLayout(order, size, optAlignment(), annotations());
-=======
-        return new ValueLayout(order, size, alignment, optName());
->>>>>>> be6d55c1
+        return new ValueLayout(order, size, alignment, annotations);
     }
 
     @Override
@@ -124,13 +115,8 @@
     }
 
     @Override
-<<<<<<< HEAD
-    ValueLayout dup(OptionalLong alignment, Map<String, Constable> annotations) {
+    ValueLayout dup(long alignment, Map<String, Constable> annotations) {
         return new ValueLayout(order, size, alignment, annotations);
-=======
-    ValueLayout dup(long alignment, Optional<String> name) {
-        return new ValueLayout(order, size, alignment, name);
->>>>>>> be6d55c1
     }
 
     @Override
