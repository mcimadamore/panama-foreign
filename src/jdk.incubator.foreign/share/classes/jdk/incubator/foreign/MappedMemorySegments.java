--- conflicted
+++ resolved
@@ -28,7 +28,6 @@
 import jdk.internal.foreign.MemorySegmentImpl;
 
 import java.nio.MappedByteBuffer;
-import java.util.Objects;
 
 /**
  * This class provides capabilities to manipulate mapped memory segments, such as {@link #force(MemorySegment)},
@@ -151,19 +150,6 @@
      * {@code segment.isMapped() == false}.
      */
     public static void force(MemorySegment segment) {
-<<<<<<< HEAD
         MemorySegmentImpl.force(segment);
-=======
-        toMappedSegment(segment).force();
-    }
-
-    static MappedMemorySegmentImpl toMappedSegment(MemorySegment segment) {
-        Objects.requireNonNull(segment);
-        if (segment instanceof MappedMemorySegmentImpl) {
-            return (MappedMemorySegmentImpl)segment;
-        } else {
-            throw new UnsupportedOperationException("Not a mapped memory segment");
-        }
->>>>>>> f4899689
     }
 }