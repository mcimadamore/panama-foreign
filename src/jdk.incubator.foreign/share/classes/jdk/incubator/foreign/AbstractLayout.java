/*
 *  Copyright (c) 2019, Oracle and/or its affiliates. All rights reserved.
 *  DO NOT ALTER OR REMOVE COPYRIGHT NOTICES OR THIS FILE HEADER.
 *
 *  This code is free software; you can redistribute it and/or modify it
 *  under the terms of the GNU General Public License version 2 only, as
 *  published by the Free Software Foundation.  Oracle designates this
 *  particular file as subject to the "Classpath" exception as provided
 *  by Oracle in the LICENSE file that accompanied this code.
 *
 *  This code is distributed in the hope that it will be useful, but WITHOUT
 *  ANY WARRANTY; without even the implied warranty of MERCHANTABILITY or
 *  FITNESS FOR A PARTICULAR PURPOSE.  See the GNU General Public License
 *  version 2 for more details (a copy is included in the LICENSE file that
 *  accompanied this code).
 *
 *  You should have received a copy of the GNU General Public License version
 *  2 along with this work; if not, write to the Free Software Foundation,
 *  Inc., 51 Franklin St, Fifth Floor, Boston, MA 02110-1301 USA.
 *
 *   Please contact Oracle, 500 Oracle Parkway, Redwood Shores, CA 94065 USA
 *  or visit www.oracle.com if you need additional information or have any
 *  questions.
 *
 */
package jdk.incubator.foreign;

import java.lang.constant.ClassDesc;
import java.lang.constant.Constable;
import java.lang.constant.ConstantDesc;
import java.lang.constant.ConstantDescs;
import java.lang.constant.DirectMethodHandleDesc;
import java.lang.constant.DynamicConstantDesc;
import java.lang.constant.MethodHandleDesc;
import java.lang.constant.MethodTypeDesc;
import java.nio.ByteOrder;
import java.util.Collections;
import java.util.HashMap;
import java.util.Map;
import java.util.Objects;
import java.util.Optional;

abstract class AbstractLayout implements MemoryLayout {
<<<<<<< HEAD
    protected final long size;
    protected final long alignment;
    protected final Map<String, Constable> annotations;
=======
    final long size;
    final long alignment;
    private final Optional<String> name;
>>>>>>> f8be7162

    public AbstractLayout(long size, long alignment, Map<String, Constable> annotations) {
        this.size = size;
        this.alignment = alignment;
        this.annotations = Collections.unmodifiableMap(annotations);
    }

    Optional<String> optName() {
        return Optional.ofNullable((String)annotations.get(NAME));
    }

    @Override
    public AbstractLayout withName(String name) {
        return withAnnotation(NAME, name);
    }

    @SuppressWarnings("unchecked")
    public <Z extends AbstractLayout> Z withAnnotation(String name, Constable value) {
        Map<String, Constable> new_annos = new HashMap<>(annotations);
        new_annos.put(name, value);
        return (Z)dup(alignment, new_annos);
    }

    @Override
    public final Optional<String> name() {
        return optName();
    }

    abstract AbstractLayout dup(long alignment, Map<String, Constable> annos);

    @Override
    public AbstractLayout withBitAlignment(long alignmentBits) {
        checkAlignment(alignmentBits);
        return dup(alignmentBits, annotations);
    }

    void checkAlignment(long alignmentBitCount) {
        if (((alignmentBitCount & (alignmentBitCount - 1)) != 0L) || //alignment must be a power of two
                (alignmentBitCount < 8)) { //alignment must be greater than 8
            throw new IllegalArgumentException("Invalid alignment: " + alignmentBitCount);
        }
    }

    static void checkSize(long size) {
        checkSize(size, false);
    }

    static void checkSize(long size, boolean includeZero) {
        if (size < 0 || (!includeZero && size == 0)) {
            throw new IllegalArgumentException("Invalid size for layout: " + size);
        }
    }

    @Override
    public final long bitAlignment() {
        return alignment;
    }

    @Override
    public long bitSize() {
        return size;
    }

    String decorateLayoutString(String s) {
        if (optName().isPresent()) {
            s = String.format("%s(%s)", s, optName().get());
        }
        s = alignment + "%" + s;
        return s;
    }

    @Override
    public int hashCode() {
        return annotations.hashCode() << Long.hashCode(alignment);
    }

    @Override
    public boolean equals(Object other) {
        if (this == other) {
            return true;
        }

        if (!(other instanceof AbstractLayout)) {
            return false;
        }

        return Objects.equals(annotations, ((AbstractLayout)other).annotations) &&
                Objects.equals(alignment, ((AbstractLayout)other).alignment);
    }

    static final String NAME = "name";

    /*** Helper constants for implementing Layout::describeConstable ***/

    static final ClassDesc CD_LAYOUT = MemoryLayout.class.describeConstable().get();

    static final ClassDesc CD_VALUE_LAYOUT = ValueLayout.class.describeConstable().get();

    static final ClassDesc CD_SEQUENCE_LAYOUT = SequenceLayout.class.describeConstable().get();

    static final ClassDesc CD_GROUP_LAYOUT = GroupLayout.class.describeConstable().get();

    static final ClassDesc CD_BYTEORDER = ByteOrder.class.describeConstable().get();

    static final ClassDesc CD_FUNCTION_DESC = FunctionDescriptor.class.describeConstable().get();

    static final ConstantDesc BIG_ENDIAN = DynamicConstantDesc.ofNamed(ConstantDescs.BSM_GET_STATIC_FINAL, "BIG_ENDIAN", CD_BYTEORDER, CD_BYTEORDER);

    static final ConstantDesc LITTLE_ENDIAN = DynamicConstantDesc.ofNamed(ConstantDescs.BSM_GET_STATIC_FINAL, "LITTLE_ENDIAN", CD_BYTEORDER, CD_BYTEORDER);

    static final ConstantDesc TRUE = DynamicConstantDesc.ofNamed(ConstantDescs.BSM_GET_STATIC_FINAL, "TRUE", ConstantDescs.CD_Boolean, ConstantDescs.CD_Boolean);

    static final ConstantDesc FALSE = DynamicConstantDesc.ofNamed(ConstantDescs.BSM_GET_STATIC_FINAL, "FALSE", ConstantDescs.CD_Boolean, ConstantDescs.CD_Boolean);

    static final MethodHandleDesc MH_PADDING = MethodHandleDesc.ofMethod(DirectMethodHandleDesc.Kind.INTERFACE_STATIC, CD_LAYOUT, "ofPaddingBits",
                MethodTypeDesc.of(CD_LAYOUT, ConstantDescs.CD_long));

    static final MethodHandleDesc MH_VALUE = MethodHandleDesc.ofMethod(DirectMethodHandleDesc.Kind.INTERFACE_STATIC, CD_LAYOUT, "ofValueBits",
                MethodTypeDesc.of(CD_VALUE_LAYOUT, ConstantDescs.CD_long, CD_BYTEORDER));

    static final MethodHandleDesc MH_SIZED_SEQUENCE = MethodHandleDesc.ofMethod(DirectMethodHandleDesc.Kind.INTERFACE_STATIC, CD_LAYOUT, "ofSequence",
                MethodTypeDesc.of(CD_SEQUENCE_LAYOUT, ConstantDescs.CD_long, CD_LAYOUT));

    static final MethodHandleDesc MH_UNSIZED_SEQUENCE = MethodHandleDesc.ofMethod(DirectMethodHandleDesc.Kind.INTERFACE_STATIC, CD_LAYOUT, "ofSequence",
                MethodTypeDesc.of(CD_SEQUENCE_LAYOUT, CD_LAYOUT));

    static final MethodHandleDesc MH_STRUCT = MethodHandleDesc.ofMethod(DirectMethodHandleDesc.Kind.INTERFACE_STATIC, CD_LAYOUT, "ofStruct",
                MethodTypeDesc.of(CD_GROUP_LAYOUT, CD_LAYOUT.arrayType()));

    static final MethodHandleDesc MH_UNION = MethodHandleDesc.ofMethod(DirectMethodHandleDesc.Kind.INTERFACE_STATIC, CD_LAYOUT, "ofUnion",
                MethodTypeDesc.of(CD_GROUP_LAYOUT, CD_LAYOUT.arrayType()));

    static final MethodHandleDesc MH_VOID_FUNCTION = MethodHandleDesc.ofMethod(DirectMethodHandleDesc.Kind.INTERFACE_STATIC, CD_FUNCTION_DESC, "ofVoid",
                MethodTypeDesc.of(CD_FUNCTION_DESC, ConstantDescs.CD_boolean, CD_LAYOUT.arrayType()));

    static final MethodHandleDesc MH_FUNCTION = MethodHandleDesc.ofMethod(DirectMethodHandleDesc.Kind.INTERFACE_STATIC, CD_FUNCTION_DESC, "of",
                MethodTypeDesc.of(CD_FUNCTION_DESC, CD_LAYOUT, ConstantDescs.CD_boolean, CD_LAYOUT.arrayType()));
}<|MERGE_RESOLUTION|>--- conflicted
+++ resolved
@@ -39,17 +39,12 @@
 import java.util.Map;
 import java.util.Objects;
 import java.util.Optional;
+import java.util.OptionalLong;
 
 abstract class AbstractLayout implements MemoryLayout {
-<<<<<<< HEAD
-    protected final long size;
-    protected final long alignment;
-    protected final Map<String, Constable> annotations;
-=======
     final long size;
     final long alignment;
-    private final Optional<String> name;
->>>>>>> f8be7162
+    protected final Map<String, Constable> annotations;
 
     public AbstractLayout(long size, long alignment, Map<String, Constable> annotations) {
         this.size = size;
