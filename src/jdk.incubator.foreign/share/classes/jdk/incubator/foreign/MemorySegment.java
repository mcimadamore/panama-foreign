/*
 *  Copyright (c) 2019, Oracle and/or its affiliates. All rights reserved.
 *  DO NOT ALTER OR REMOVE COPYRIGHT NOTICES OR THIS FILE HEADER.
 *
 *  This code is free software; you can redistribute it and/or modify it
 *  under the terms of the GNU General Public License version 2 only, as
 *  published by the Free Software Foundation.  Oracle designates this
 *  particular file as subject to the "Classpath" exception as provided
 *  by Oracle in the LICENSE file that accompanied this code.
 *
 *  This code is distributed in the hope that it will be useful, but WITHOUT
 *  ANY WARRANTY; without even the implied warranty of MERCHANTABILITY or
 *  FITNESS FOR A PARTICULAR PURPOSE.  See the GNU General Public License
 *  version 2 for more details (a copy is included in the LICENSE file that
 *  accompanied this code).
 *
 *  You should have received a copy of the GNU General Public License version
 *  2 along with this work; if not, write to the Free Software Foundation,
 *  Inc., 51 Franklin St, Fifth Floor, Boston, MA 02110-1301 USA.
 *
 *   Please contact Oracle, 500 Oracle Parkway, Redwood Shores, CA 94065 USA
 *  or visit www.oracle.com if you need additional information or have any
 *  questions.
 *
 */

package jdk.incubator.foreign;

import java.io.FileDescriptor;
import java.lang.ref.Cleaner;
import java.nio.ByteBuffer;

import jdk.internal.foreign.AbstractMemorySegmentImpl;
import jdk.internal.foreign.HeapMemorySegmentImpl;
import jdk.internal.foreign.MappedMemorySegmentImpl;
import jdk.internal.foreign.NativeMemorySegmentImpl;
import jdk.internal.foreign.Utils;

import java.io.IOException;
import java.nio.channels.FileChannel;
import java.nio.file.Path;
import java.util.Objects;
import java.util.Optional;
import java.util.Spliterator;

/**
 * A memory segment models a contiguous region of memory. A memory segment is associated with both spatial
 * and temporal bounds. Spatial bounds ensure that memory access operations on a memory segment cannot affect a memory location
 * which falls <em>outside</em> the boundaries of the memory segment being accessed. Temporal bounds ensure that memory access
 * operations on a segment cannot occur after a memory segment has been closed (see {@link MemorySegment#close()}).
 * <p>
 * All implementations of this interface must be <a href="{@docRoot}/java.base/java/lang/doc-files/ValueBased.html">value-based</a>;
 * use of identity-sensitive operations (including reference equality ({@code ==}), identity hash code, or synchronization) on
 * instances of {@code MemorySegment} may have unpredictable results and should be avoided. The {@code equals} method should
 * be used for comparisons.
 * <p>
 * Non-platform classes should not implement {@linkplain MemorySegment} directly.
 *
 * <h2>Constructing memory segments</h2>
 *
 * There are multiple ways to obtain a memory segment. First, memory segments backed by off-heap memory can
 * be allocated using one of the many factory methods provided (see {@link MemorySegment#allocateNative(MemoryLayout)},
 * {@link MemorySegment#allocateNative(long)} and {@link MemorySegment#allocateNative(long, long)}). Memory segments obtained
 * in this way are called <em>native memory segments</em>.
 * <p>
 * It is also possible to obtain a memory segment backed by an existing heap-allocated Java array,
 * using one of the provided factory methods (e.g. {@link MemorySegment#ofArray(int[])}). Memory segments obtained
 * in this way are called <em>array memory segments</em>.
 * <p>
 * It is possible to obtain a memory segment backed by an existing Java byte buffer (see {@link ByteBuffer}),
 * using the factory method {@link MemorySegment#ofByteBuffer(ByteBuffer)}.
 * Memory segments obtained in this way are called <em>buffer memory segments</em>. Note that buffer memory segments might
 * be backed by native memory (as in the case of native memory segments) or heap memory (as in the case of array memory segments),
 * depending on the characteristics of the byte buffer instance the segment is associated with. For instance, a buffer memory
 * segment obtained from a byte buffer created with the {@link ByteBuffer#allocateDirect(int)} method will be backed
 * by native memory.
 * <p>
 * Finally, it is also possible to obtain a memory segment backed by a memory-mapped file using the factory method
<<<<<<< HEAD
 * {@link MemorySegment#mapFromPath(Path, long, long, FileChannel.MapMode)}. Such memory segments are called <em>mapped memory segments</em>;
 * mapped memory segments are associated with a {@link FileDescriptor} instance which can be obtained calling the
 * {@link #fileDescriptor()} method. For more operations on mapped memory segments, please refer to the
=======
 * {@link MemorySegment#mapFile(Path, long, long, FileChannel.MapMode)}. Such memory segments are called <em>mapped memory segments</em>;
 * mapped memory segments are associated with an underlying file descriptor. For more operations on mapped memory segments, please refer to the
>>>>>>> fcfeafad
 * {@link MappedMemorySegments} class.
 * <p>
 * Array and buffer segments are effectively <em>views</em> over existing memory regions which might outlive the
 * lifecycle of the segments derived from them, and can even be manipulated directly (e.g. via array access, or direct use
 * of the {@link ByteBuffer} API) by other clients. As a result, while sharing array or buffer segments is possible,
 * it is strongly advised that clients wishing to do so take extra precautions to make sure that the underlying memory sources
 * associated with such segments remain inaccessible, and that said memory sources are never aliased by more than one segment
 * at a time - e.g. so as to prevent concurrent modifications of the contents of an array, or buffer segment.
 *
 * <h2>Explicit deallocation</h2>
 *
 * Memory segments are closed explicitly (see {@link MemorySegment#close()}). When a segment is closed, it is no longer
 * <em>alive</em> (see {@link #isAlive()}, and subsequent operation on the segment (or on any {@link MemoryAddress} instance
 * derived from it) will fail with {@link IllegalStateException}.
 * <p>
 * Closing a segment might trigger the releasing of the underlying memory resources associated with said segment, depending on
 * the kind of memory segment being considered:
 * <ul>
 *     <li>closing a native memory segment results in <em>freeing</em> the native memory associated with it</li>
 *     <li>closing a mapped memory segment results in the backing memory-mapped file to be unmapped</li>
 *     <li>closing a buffer, or a heap segment does not have any side-effect, other than marking the segment
 *     as <em>not alive</em> (see {@link MemorySegment#isAlive()}). Also, since the buffer and heap segments might keep
 *     strong references to the original buffer or array instance, it is the responsibility of clients to ensure that
 *     these segments are discarded in a timely manner, so as not to prevent garbage collection to reclaim the underlying
 *     objects.</li>
 * </ul>
 *
 * <h2><a id = "access-modes">Access modes</a></h2>
 *
 * Memory segments supports zero or more <em>access modes</em>. Supported access modes are {@link #READ},
 * {@link #WRITE}, {@link #CLOSE}, {@link #SHARE} and {@link #HANDOFF}. The set of access modes supported by a segment alters the
 * set of operations that are supported by that segment. For instance, attempting to call {@link #close()} on
 * a segment which does not support the {@link #CLOSE} access mode will result in an exception.
 * <p>
 * The set of supported access modes can only be made stricter (by supporting <em>fewer</em> access modes). This means
 * that restricting the set of access modes supported by a segment before sharing it with other clients
 * is generally a good practice if the creator of the segment wants to retain some control over how the segment
 * is going to be accessed.
 *
 * <h2>Memory segment views</h2>
 *
 * Memory segments support <em>views</em>. For instance, it is possible to alter the set of supported access modes,
 * by creating an <em>immutable</em> view of a memory segment, as follows:
 * <blockquote><pre>{@code
MemorySegment segment = ...
MemorySegment roSegment = segment.withAccessModes(segment.accessModes() & ~WRITE);
 * }</pre></blockquote>
 * It is also possible to create views whose spatial bounds are stricter than the ones of the original segment
 * (see {@link MemorySegment#asSlice(long, long)}).
 * <p>
 * Temporal bounds of the original segment are inherited by the view; that is, closing a segment view, such as a sliced
 * view, will cause the original segment to be closed; as such special care must be taken when sharing views
 * between multiple clients. If a client want to protect itself against early closure of a segment by
 * another actor, it is the responsibility of that client to take protective measures, such as removing {@link #CLOSE}
 * from the set of supported access modes, before sharing the view with another client.
 * <p>
 * To allow for interoperability with existing code, a byte buffer view can be obtained from a memory segment
 * (see {@link #asByteBuffer()}). This can be useful, for instance, for those clients that want to keep using the
 * {@link ByteBuffer} API, but need to operate on large memory segments. Byte buffers obtained in such a way support
 * the same spatial and temporal access restrictions associated to the memory segment from which they originated.
 *
 * <h2><a id = "thread-confinement">Thread confinement</a></h2>
 *
 * Memory segments support strong thread-confinement guarantees. Upon creation, they are assigned an <em>owner thread</em>,
 * typically the thread which initiated the creation operation. After creation, only the owner thread will be allowed
 * to directly manipulate the memory segment (e.g. close the memory segment) or access the underlying memory associated with
 * the segment using a memory access var handle. Any attempt to perform such operations from a thread other than the
 * owner thread will result in a runtime failure.
 * <p>
 * The {@link #handoff(Thread)} method can be used to change the thread-confinement properties of a memory segment.
 * This method is, like {@link #close()}, a <em>terminal operation</em> which marks the original segment as not alive
 * (see {@link #isAlive()}) and creates a <em>new</em> segment with the desired thread-confinement properties. Calling
 * {@link #handoff(Thread)} is only possible if the segment features the corresponding {@link #HANDOFF} access mode.
 * <p>
 * For instance, if a client wants to transfer ownership of a segment to another (known) thread, it can do so as follows:
 *
 * <blockquote><pre>{@code
MemorySegment segment = ...
MemorySegment aSegment = segment.handoff(threadA);
 * }</pre></blockquote>
 *
 * By doing so, the original segment is marked as not alive, and a new segment is returned whose owner thread
 * is {@code threadA}; this allows, for instance, for two threads {@code A} and {@code B} to share
 * a segment in a controlled, cooperative and race-free fashion (also known as <em>serial thread confinement</em>).
 * <p>
 * Alternatively, the {@link #share()} method can be used to remove thread ownership altogether; this is only possible
 * if the segment features the corresponding {@link #SHARE} access mode. The following code shows how clients can
 * obtain a shared segment:
 *
 * <blockquote><pre>{@code
MemorySegment segment = ...
MemorySegment sharedSegment = segment.share();
 * }</pre></blockquote>
 *
 * Again here, the original segment is marked as not alive, and a new <em>shared</em> segment is returned which features no owner
 * thread (e.g. {@link #ownerThread()} returns {@code null}). This might be useful when multiple threads need to process
 * the contents of the same memory segment concurrently (e.g. in the case of parallel processing). For instance, a client
 * might obtain a {@link Spliterator} from a shared segment, which can then be used to slice the segment and allow multiple
 * threads to work in parallel on disjoint segment slices. The following code can be used to sum all int values in a memory segment in parallel:
 *
 * <blockquote><pre>{@code
SequenceLayout SEQUENCE_LAYOUT = MemoryLayout.ofSequence(1024, MemoryLayouts.JAVA_INT);
try (MemorySegment segment = MemorySegment.allocateNative(SEQUENCE_LAYOUT).share()) {
    VarHandle VH_int = SEQUENCE_LAYOUT.elementLayout().varHandle(int.class);
    int sum = StreamSupport.stream(segment.spliterator(SEQUENCE_LAYOUT), true)
                           .mapToInt(s -> (int)VH_int.get(s.address()))
                           .sum();
}
<<<<<<< HEAD
 * }</pre></blockquote>
 *
 * Once shared, a segment can be claimed back by a given thread (again using {@link #handoff(Thread)}); in fact, many threads
 * can attempt to gain ownership of the same segment, concurrently, and only one of them is guaranteed to succeed.
 * <p>
 * When using shared segments, clients should make sure that no other thread is accessing the segment while
 * the segment is being closed. If one or more threads attempts to access a segment concurrently while the
 * segment is being closed, an exception might occur on both the accessing and the closing threads. Clients should
 * refrain from attempting to close a segment repeatedly (e.g. keep calling {@link #close()} until no exception is thrown);
 * such exceptions should instead be seen as an indication that the client code is lacking appropriate synchronization between the threads
 * accessing/closing the segment.
 *
 * <h2>Implicit deallocation</h2>
 *
 * Clients can register a memory segment against a {@link Cleaner}, to make sure that underlying resources associated with
 * that segment will be released when the segment becomes <em>unreachable</em>, which can be useful to prevent native memory
 * leaks. This can be achieved using the {@link #registerCleaner(Cleaner)} method, as follows:
 *
 * <blockquote><pre>{@code
MemorySegment segment = ...
MemorySegment gcSegment = segment.registerCleaner(cleaner);
 * }</pre></blockquote>
 *
=======
 * }</pre></blockquote>
 *
 * Once shared, a segment can be claimed back by a given thread (again using {@link #handoff(Thread)}); in fact, many threads
 * can attempt to gain ownership of the same segment, concurrently, and only one of them is guaranteed to succeed.
 * <p>
 * When using shared segments, clients should make sure that no other thread is accessing the segment while
 * the segment is being closed. If one or more threads attempts to access a segment concurrently while the
 * segment is being closed, an exception might occur on both the accessing and the closing threads. Clients should
 * refrain from attempting to close a segment repeatedly (e.g. keep calling {@link #close()} until no exception is thrown);
 * such exceptions should instead be seen as an indication that the client code is lacking appropriate synchronization between the threads
 * accessing/closing the segment.
 *
 * <h2>Implicit deallocation</h2>
 *
 * Clients can register a memory segment against a {@link Cleaner}, to make sure that underlying resources associated with
 * that segment will be released when the segment becomes <em>unreachable</em>, which can be useful to prevent native memory
 * leaks. This can be achieved using the {@link #registerCleaner(Cleaner)} method, as follows:
 *
 * <blockquote><pre>{@code
MemorySegment segment = ...
MemorySegment gcSegment = segment.registerCleaner(cleaner);
 * }</pre></blockquote>
 *
>>>>>>> fcfeafad
 * Here, the original segment is marked as not alive, and a new segment is returned (the owner thread of the returned
 * segment set is set to that of the current thread, see {@link #ownerThread()}); the new segment
 * will also be registered with the the {@link Cleaner} instance provided to the {@link #registerCleaner(Cleaner)} method;
 * as such, if not closed explicitly (see {@link #close()}), the new segment will be automatically closed by the cleaner.
 *
 * @apiNote In the future, if the Java language permits, {@link MemorySegment}
 * may become a {@code sealed} interface, which would prohibit subclassing except by other explicitly permitted subtypes.
 *
 * @implSpec
 * Implementations of this interface are immutable, thread-safe and <a href="{@docRoot}/java.base/java/lang/doc-files/ValueBased.html">value-based</a>.
 */
public interface MemorySegment extends Addressable, AutoCloseable {

    /**
     * The base memory address associated with this memory segment. The returned address is
     * a <em>checked</em> memory address and can therefore be used in dereference operations
     * (see {@link MemoryAddress}).
     * @return The base memory address.
     * @throws IllegalStateException if this segment is not <em>alive</em>, or if access occurs from a thread other than the
     * thread owning this segment
     */
    @Override
    MemoryAddress address();

    /**
     * Returns a spliterator for this memory segment. The returned spliterator reports {@link Spliterator#SIZED},
     * {@link Spliterator#SUBSIZED}, {@link Spliterator#IMMUTABLE}, {@link Spliterator#NONNULL} and {@link Spliterator#ORDERED}
     * characteristics.
     * <p>
     * The returned spliterator splits this segment according to the specified sequence layout; that is,
     * if the supplied layout is a sequence layout whose element count is {@code N}, then calling {@link Spliterator#trySplit()}
     * will result in a spliterator serving approximatively {@code N/2} elements (depending on whether N is even or not).
     * As such, splitting is possible as long as {@code N >= 2}. The spliterator returns segments that feature the same
     * <a href="#access-modes">access modes</a> as the given segment less the {@link #CLOSE} access mode.
     * <p>
     * The returned spliterator effectively allows to slice this segment into disjoint sub-segments, which can then
     * be processed in parallel by multiple threads (if the segment is shared).
     *
     * @param layout the layout to be used for splitting.
     * @return the element spliterator for this segment
     * @throws IllegalStateException if the segment is not <em>alive</em>, or if access occurs from a thread other than the
     * thread owning this segment
     */
    Spliterator<MemorySegment> spliterator(SequenceLayout layout);

    /**
     * The thread owning this segment.
     * @return the thread owning this segment.
     */
    Thread ownerThread();

    /**
     * The size (in bytes) of this memory segment.
     * @return The size (in bytes) of this memory segment.
     */
    long byteSize();

    /**
     * Obtains a segment view with specific <a href="#access-modes">access modes</a>. Supported access modes are {@link #READ}, {@link #WRITE},
     * {@link #CLOSE}, {@link #SHARE} and {@link #HANDOFF}. It is generally not possible to go from a segment with stricter access modes
     * to one with less strict access modes. For instance, attempting to add {@link #WRITE} access mode to a read-only segment
     * will be met with an exception.
     * @param accessModes an ORed mask of zero or more access modes.
     * @return a segment view with specific access modes.
     * @throws IllegalArgumentException when {@code mask} is an access mask which is less strict than the one supported by this
     * segment, or when {@code mask} contains bits not associated with any of the supported access modes.
     */
    MemorySegment withAccessModes(int accessModes);

    /**
     * Does this segment support a given set of access modes?
     * @param accessModes an ORed mask of zero or more access modes.
     * @return true, if the access modes in {@code accessModes} are stricter than the ones supported by this segment.
     * @throws IllegalArgumentException when {@code mask} contains bits not associated with any of the supported access modes.
     */
    boolean hasAccessModes(int accessModes);

    /**
     * Returns the <a href="#access-modes">access modes</a> associated with this segment; the result is represented as ORed values from
     * {@link #READ}, {@link #WRITE}, {@link #CLOSE}, {@link #SHARE} and {@link #HANDOFF}.
     * @return the access modes associated with this segment.
     */
    int accessModes();

    /**
     * Obtains a new memory segment view whose base address is the same as the base address of this segment plus a given offset,
     * and whose new size is specified by the given argument.
     *
     * @see #asSlice(long)
     * @see #asSlice(MemoryAddress)
     * @see #asSlice(MemoryAddress, long)
     *
     * @param offset The new segment base offset (relative to the current segment base address), specified in bytes.
     * @param newSize The new segment size, specified in bytes.
     * @return a new memory segment view with updated base/limit addresses.
     * @throws IndexOutOfBoundsException if {@code offset < 0}, {@code offset > byteSize()}, {@code newSize < 0}, or {@code newSize > byteSize() - offset}
     */
    MemorySegment asSlice(long offset, long newSize);

    /**
     * Obtains a new memory segment view whose base address is the given address, and whose new size is specified by the given argument.
     * <p>
     * Equivalent to the following code:
     * <pre>{@code
    asSlice(newBase.segmentOffset(this), newSize);
     * }</pre>
     *
     * @see #asSlice(long)
     * @see #asSlice(MemoryAddress)
     * @see #asSlice(long, long)
     *
     * @param newBase The new segment base address.
     * @param newSize The new segment size, specified in bytes.
     * @return a new memory segment view with updated base/limit addresses.
     * @throws NullPointerException if {@code newBase == null}.
     * @throws IndexOutOfBoundsException if {@code offset < 0}, {@code offset > byteSize()}, {@code newSize < 0}, or {@code newSize > byteSize() - offset}
     */
    default MemorySegment asSlice(MemoryAddress newBase, long newSize) {
        Objects.requireNonNull(newBase);
        return asSlice(newBase.segmentOffset(this), newSize);
    }

    /**
     * Obtains a new memory segment view whose base address is the same as the base address of this segment plus a given offset,
     * and whose new size is computed by subtracting the specified offset from this segment size.
     * <p>
     * Equivalent to the following code:
     * <pre>{@code
    asSlice(offset, byteSize() - offset);
     * }</pre>
     *
     * @see #asSlice(MemoryAddress)
     * @see #asSlice(MemoryAddress, long)
     * @see #asSlice(long, long)
     *
     * @param offset The new segment base offset (relative to the current segment base address), specified in bytes.
     * @return a new memory segment view with updated base/limit addresses.
     * @throws IndexOutOfBoundsException if {@code offset < 0}, or {@code offset > byteSize()}.
     */
    default MemorySegment asSlice(long offset) {
        return asSlice(offset, byteSize() - offset);
    }

    /**
     * Obtains a new memory segment view whose base address is the given address, and whose new size is computed by subtracting
     * the address offset relative to this segment (see {@link MemoryAddress#segmentOffset(MemorySegment)}) from this segment size.
     * <p>
     * Equivalent to the following code:
     * <pre>{@code
    asSlice(newBase.segmentOffset(this));
     * }</pre>
     *
     * @see #asSlice(long)
     * @see #asSlice(MemoryAddress, long)
     * @see #asSlice(long, long)
     *
     * @param newBase The new segment base offset (relative to the current segment base address), specified in bytes.
     * @return a new memory segment view with updated base/limit addresses.
     * @throws NullPointerException if {@code newBase == null}.
     * @throws IndexOutOfBoundsException if {@code address.segmentOffset(this) < 0}, or {@code address.segmentOffset(this) > byteSize()}.
     */
    default MemorySegment asSlice(MemoryAddress newBase) {
        Objects.requireNonNull(newBase);
        return asSlice(newBase.segmentOffset(this));
    }

    /**
<<<<<<< HEAD
     * Obtain the file descriptor with this memory segment, assuming this segment is a mapped memory segment,
     * created using the {@link #mapFromPath(Path, long, long, FileChannel.MapMode)} factory, or a buffer segment
     * derived from a {@link java.nio.MappedByteBuffer} using the {@link #ofByteBuffer(ByteBuffer)} factory.
     * @return the file descriptor associated with this memory segment (if any).
     */
    Optional<FileDescriptor> fileDescriptor();
=======
     * Is this a mapped segment? Returns true if this segment is a mapped memory segment,
     * created using the {@link #mapFile(Path, long, long, FileChannel.MapMode)} factory, or a buffer segment
     * derived from a {@link java.nio.MappedByteBuffer} using the {@link #ofByteBuffer(ByteBuffer)} factory.
     * @return {@code true} if this segment is a mapped segment.
     */
    boolean isMapped();
>>>>>>> fcfeafad

    /**
     * Is this segment alive?
     * @return true, if the segment is alive.
     * @see MemorySegment#close()
     */
    boolean isAlive();

    /**
<<<<<<< HEAD
     * Closes this memory segment. This is a <em>terminal operation</em>; as a side-effect, this segment will be marked
     * as <em>not alive</em>, and subsequent operations on this segment will fail with {@link IllegalStateException}.
=======
     * Closes this memory segment. This is a <em>terminal operation</em>; as a side-effect, if this operation completes
     * without exceptions, this segment will be marked as <em>not alive</em>, and subsequent operations on this segment
     * will fail with {@link IllegalStateException}.
     * <p>
>>>>>>> fcfeafad
     * Depending on the kind of memory segment being closed, calling this method further triggers deallocation of all the resources
     * associated with the memory segment.
     *
     * @apiNote This operation is not idempotent; that is, closing an already closed segment <em>always</em> results in an
     * exception being thrown. This reflects a deliberate design choice: segment state transitions should be
     * manifest in the client code; a failure in any of these transitions reveals a bug in the underlying application
     * logic. This is especially useful when reasoning about the lifecycle of dependent segment views (see {@link #asSlice(MemoryAddress)},
     * where closing one segment might side-effect multiple segments. In such cases it might in fact not be obvious, looking
     * at the code, as to whether a given segment is alive or not.
     *
     * @throws IllegalStateException if this segment is not <em>alive</em>, or if access occurs from a thread other than the
     * thread owning this segment, or if this segment is shared and the segment is concurrently accessed while this method is
     * called.
     * @throws UnsupportedOperationException if this segment does not support the {@link #CLOSE} access mode.
     */
    void close();

    /**
     * Obtains a new confined memory segment backed by the same underlying memory region as this segment. The returned segment will
     * be confined on the specified thread, and will feature the same spatial bounds and access modes (see {@link #accessModes()})
     * as this segment.
     * <p>
<<<<<<< HEAD
     * This is a <em>terminal operation</em>; as a side-effect, this segment will be
     * marked as <em>not alive</em>, and subsequent operations on this segment will fail with {@link IllegalStateException}.
=======
     * This is a <em>terminal operation</em>; as a side-effect, if this operation completes
     * without exceptions, this segment will be marked as <em>not alive</em>, and subsequent operations on this segment
     * will fail with {@link IllegalStateException}.
>>>>>>> fcfeafad
     * <p>
     * In case where the owner thread of the returned segment differs from that of this segment, write accesses to this
     * segment's content <a href="../../../java/util/concurrent/package-summary.html#MemoryVisibility"><i>happens-before</i></a>
     * hand-over from the current owner thread to the new owner thread, which in turn <i>happens before</i> read accesses
     * to the returned segment's contents on the new owner thread.
     *
     * @param thread the new owner thread
     * @return a new confined memory segment whose owner thread is set to {@code thread}.
     * @throws IllegalStateException if this segment is not <em>alive</em>, or if access occurs from a thread other than the
     * thread owning this segment.
     * @throws UnsupportedOperationException if this segment does not support the {@link #HANDOFF} access mode.
     * @throws NullPointerException if {@code thread == null}
     */
    MemorySegment handoff(Thread thread);

    /**
     * Obtains a new shared memory segment backed by the same underlying memory region as this segment. The returned segment will
     * not be confined on any thread and can therefore be accessed concurrently from multiple threads; moreover, the
     * returned segment will feature the same spatial bounds and access modes (see {@link #accessModes()})
     * as this segment.
     * <p>
<<<<<<< HEAD
     * This is a <em>terminal operation</em>; as a side-effect, this segment will be
     * marked as <em>not alive</em>, and subsequent operations on this segment will fail with {@link IllegalStateException}.
=======
     * This is a <em>terminal operation</em>; as a side-effect, if this operation completes
     * without exceptions, this segment will be marked as <em>not alive</em>, and subsequent operations on this segment
     * will fail with {@link IllegalStateException}.
>>>>>>> fcfeafad
     * <p>
     * Write accesses to this segment's content <a href="../../../java/util/concurrent/package-summary.html#MemoryVisibility"><i>happens-before</i></a>
     * hand-over from the current owner thread to the new owner thread, which in turn <i>happens before</i> read accesses
     * to the returned segment's contents on a new thread.
     *
     * @return a new memory shared segment backed by the same underlying memory region as this segment.
     * @throws IllegalStateException if this segment is not <em>alive</em>, or if access occurs from a thread other than the
     * thread owning this segment.
<<<<<<< HEAD
     * @throws NullPointerException if {@code thread == null}
=======
>>>>>>> fcfeafad
     */
    MemorySegment share();

    /**
     * Register this memory segment instance against a {@link Cleaner} object, by returning a new memory segment backed
     * by the same underlying memory region as this segment. The returned segment will feature the same confinement,
     * spatial bounds and access modes (see {@link #accessModes()}) as this segment. Moreover, the returned segment
     * will be associated with the specified {@link Cleaner} object; this allows for the segment to be closed
     * as soon as it becomes <em>unreachable</em>, which might be helpful in preventing native memory leaks.
     * <p>
<<<<<<< HEAD
     * This is a <em>terminal operation</em>; as a side-effect, this segment will be
     * marked as <em>not alive</em>, and subsequent operations on this segment will fail with {@link IllegalStateException}.
=======
     * This is a <em>terminal operation</em>; as a side-effect, if this operation completes
     * without exceptions, this segment will be marked as <em>not alive</em>, and subsequent operations on this segment
     * will fail with {@link IllegalStateException}.
>>>>>>> fcfeafad
     * <p>
     * The implicit deallocation behavior associated with the returned segment will be preserved under terminal
     * operations such as {@link #handoff(Thread)} and {@link #share()}.
     *
     * @param cleaner the cleaner object, responsible for implicit deallocation of the returned segment.
     * @return a new memory segment backed by the same underlying memory region as this segment, which features
     * implicit deallocation.
     * @throws IllegalStateException if this segment is not <em>alive</em>, or if access occurs from a thread other than the
     * thread owning this segment, or if this segment is already associated with a cleaner.
     * @throws UnsupportedOperationException if this segment does not support the {@link #CLOSE} access mode.
<<<<<<< HEAD
     * @throws NullPointerException if {@code thread == null}
=======
>>>>>>> fcfeafad
     */
    MemorySegment registerCleaner(Cleaner cleaner);

    /**
     * Fills a value into this memory segment.
     * <p>
     * More specifically, the given value is filled into each address of this
     * segment. Equivalent to (but likely more efficient than) the following code:
     *
     * <pre>{@code
byteHandle = MemoryLayout.ofSequence(MemoryLayouts.JAVA_BYTE)
         .varHandle(byte.class, MemoryLayout.PathElement.sequenceElement());
for (long l = 0; l < segment.byteSize(); l++) {
     byteHandle.set(segment.address(), l, value);
}
     * }</pre>
     *
     * without any regard or guarantees on the ordering of particular memory
     * elements being set.
     * <p>
     * Fill can be useful to initialize or reset the memory of a segment.
     *
     * @param value the value to fill into this segment
     * @return this memory segment
     * @throws IllegalStateException if this segment is not <em>alive</em>, or if access occurs from a thread other than the
     * thread owning this segment
     * @throws UnsupportedOperationException if this segment does not support the {@link #WRITE} access mode
     */
    MemorySegment fill(byte value);

    /**
     * Performs a bulk copy from given source segment to this segment. More specifically, the bytes at
     * offset {@code 0} through {@code src.byteSize() - 1} in the source segment are copied into this segment
     * at offset {@code 0} through {@code src.byteSize() - 1}.
     * If the source segment overlaps with this segment, then the copying is performed as if the bytes at
     * offset {@code 0} through {@code src.byteSize() - 1} in the source segment were first copied into a
     * temporary segment with size {@code bytes}, and then the contents of the temporary segment were copied into
     * this segment at offset {@code 0} through {@code src.byteSize() - 1}.
     * <p>
     * The result of a bulk copy is unspecified if, in the uncommon case, the source segment and this segment
     * do not overlap, but refer to overlapping regions of the same backing storage using different addresses.
     * For example, this may occur if the same file is {@link MemorySegment#mapFile mapped} to two segments.
     *
     * @param src the source segment.
     * @throws IndexOutOfBoundsException if {@code src.byteSize() > this.byteSize()}.
     * @throws IllegalStateException if either the source segment or this segment have been already closed,
     * or if access occurs from a thread other than the thread owning either segment.
     * @throws UnsupportedOperationException if either the source segment or this segment do not feature required access modes;
     * more specifically, {@code src} should feature at least the {@link MemorySegment#READ} access mode,
     * while this segment should feature at least the {@link MemorySegment#WRITE} access mode.
     */
    void copyFrom(MemorySegment src);

    /**
     * Finds and returns the offset, in bytes, of the first mismatch between
     * this segment and a given other segment. The offset is relative to the
     * {@link #address() base address} of each segment and will be in the
     * range of 0 (inclusive) up to the {@link #byteSize() size} (in bytes) of
     * the smaller memory segment (exclusive).
     * <p>
     * If the two segments share a common prefix then the returned offset is
     * the length of the common prefix and it follows that there is a mismatch
     * between the two segments at that offset within the respective segments.
     * If one segment is a proper prefix of the other then the returned offset is
     * the smaller of the segment sizes, and it follows that the offset is only
     * valid for the larger segment. Otherwise, there is no mismatch and {@code
     * -1} is returned.
     *
     * @param other the segment to be tested for a mismatch with this segment
     * @return the relative offset, in bytes, of the first mismatch between this
     * and the given other segment, otherwise -1 if no mismatch
     * @throws IllegalStateException if either this segment of the other segment
     * have been already closed, or if access occurs from a thread other than the
     * thread owning either segment
     * @throws UnsupportedOperationException if either this segment or the other
     * segment does not feature at least the {@link MemorySegment#READ} access mode
     */
    long mismatch(MemorySegment other);

    /**
     * Wraps this segment in a {@link ByteBuffer}. Some of the properties of the returned buffer are linked to
     * the properties of this segment. For instance, if this segment is <em>immutable</em>
     * (e.g. the segment has access mode {@link #READ} but not {@link #WRITE}), then the resulting buffer is <em>read-only</em>
     * (see {@link ByteBuffer#isReadOnly()}. Additionally, if this is a native memory segment, the resulting buffer is
     * <em>direct</em> (see {@link ByteBuffer#isDirect()}).
     * <p>
     * The returned buffer's position (see {@link ByteBuffer#position()} is initially set to zero, while
     * the returned buffer's capacity and limit (see {@link ByteBuffer#capacity()} and {@link ByteBuffer#limit()}, respectively)
     * are set to this segment' size (see {@link MemorySegment#byteSize()}). For this reason, a byte buffer cannot be
     * returned if this segment' size is greater than {@link Integer#MAX_VALUE}.
     * <p>
     * The life-cycle of the returned buffer will be tied to that of this segment. That means that if the this segment
     * is closed (see {@link MemorySegment#close()}, accessing the returned
     * buffer will throw an {@link IllegalStateException}.
     * <p>
     * If this segment is <em>shared</em>, calling certain I/O operations on the resulting buffer might result in
     * an unspecified exception being thrown. Examples of such problematic operations are {@link FileChannel#read(ByteBuffer)},
     * {@link FileChannel#write(ByteBuffer)}, {@link java.nio.channels.SocketChannel#read(ByteBuffer)} and
     * {@link java.nio.channels.SocketChannel#write(ByteBuffer)}.
     * <p>
     * Finally, the resulting buffer's byte order is {@link java.nio.ByteOrder#BIG_ENDIAN}; this can be changed using
     * {@link ByteBuffer#order(java.nio.ByteOrder)}.
     *
     * @return a {@link ByteBuffer} view of this memory segment.
     * @throws UnsupportedOperationException if this segment cannot be mapped onto a {@link ByteBuffer} instance,
     * e.g. because it models an heap-based segment that is not based on a {@code byte[]}), or if its size is greater
     * than {@link Integer#MAX_VALUE}, or if the segment does not support the {@link #READ} access mode.
     */
    ByteBuffer asByteBuffer();

    /**
     * Copy the contents of this memory segment into a fresh byte array.
     * @return a fresh byte array copy of this memory segment.
     * @throws UnsupportedOperationException if this segment does not feature the {@link #READ} access mode, or if this
     * segment's contents cannot be copied into a {@link byte[]} instance, e.g. its size is greater than {@link Integer#MAX_VALUE},
     * @throws IllegalStateException if this segment has been closed, or if access occurs from a thread other than the
     * thread owning this segment.
     */
    byte[] toByteArray();

    /**
     * Copy the contents of this memory segment into a fresh short array.
     * @return a fresh short array copy of this memory segment.
     * @throws UnsupportedOperationException if this segment does not feature the {@link #READ} access mode, or if this
     * segment's contents cannot be copied into a {@link short[]} instance, e.g. because {@code byteSize() % 2 != 0},
     * or {@code byteSize() / 2 > Integer#MAX_VALUE}.
     * @throws IllegalStateException if this segment has been closed, or if access occurs from a thread other than the
     * thread owning this segment.
     */
    short[] toShortArray();

    /**
     * Copy the contents of this memory segment into a fresh char array.
     * @return a fresh char array copy of this memory segment.
     * @throws UnsupportedOperationException if this segment does not feature the {@link #READ} access mode, or if this
     * segment's contents cannot be copied into a {@link char[]} instance, e.g. because {@code byteSize() % 2 != 0},
     * or {@code byteSize() / 2 > Integer#MAX_VALUE}.
     * @throws IllegalStateException if this segment has been closed, or if access occurs from a thread other than the
     * thread owning this segment.
     */
    char[] toCharArray();

    /**
     * Copy the contents of this memory segment into a fresh int array.
     * @return a fresh int array copy of this memory segment.
     * @throws UnsupportedOperationException if this segment does not feature the {@link #READ} access mode, or if this
     * segment's contents cannot be copied into a {@link int[]} instance, e.g. because {@code byteSize() % 4 != 0},
     * or {@code byteSize() / 4 > Integer#MAX_VALUE}.
     * @throws IllegalStateException if this segment has been closed, or if access occurs from a thread other than the
     * thread owning this segment.
     */
    int[] toIntArray();

    /**
     * Copy the contents of this memory segment into a fresh float array.
     * @return a fresh float array copy of this memory segment.
     * @throws UnsupportedOperationException if this segment does not feature the {@link #READ} access mode, or if this
     * segment's contents cannot be copied into a {@link float[]} instance, e.g. because {@code byteSize() % 4 != 0},
     * or {@code byteSize() / 4 > Integer#MAX_VALUE}.
     * @throws IllegalStateException if this segment has been closed, or if access occurs from a thread other than the
     * thread owning this segment.
     */
    float[] toFloatArray();

    /**
     * Copy the contents of this memory segment into a fresh long array.
     * @return a fresh long array copy of this memory segment.
     * @throws UnsupportedOperationException if this segment does not feature the {@link #READ} access mode, or if this
     * segment's contents cannot be copied into a {@link long[]} instance, e.g. because {@code byteSize() % 8 != 0},
     * or {@code byteSize() / 8 > Integer#MAX_VALUE}.
     * @throws IllegalStateException if this segment has been closed, or if access occurs from a thread other than the
     * thread owning this segment.
     */
    long[] toLongArray();

    /**
     * Copy the contents of this memory segment into a fresh double array.
     * @return a fresh double array copy of this memory segment.
     * @throws UnsupportedOperationException if this segment does not feature the {@link #READ} access mode, or if this
     * segment's contents cannot be copied into a {@link double[]} instance, e.g. because {@code byteSize() % 8 != 0},
     * or {@code byteSize() / 8 > Integer#MAX_VALUE}.
     * @throws IllegalStateException if this segment has been closed, or if access occurs from a thread other than the
     * thread owning this segment.
     */
    double[] toDoubleArray();

    /**
     * Creates a new confined buffer memory segment that models the memory associated with the given byte
     * buffer. The segment starts relative to the buffer's position (inclusive)
     * and ends relative to the buffer's limit (exclusive).
     * <p>
     * The segment will feature all <a href="#access-modes">access modes</a> (see {@link #ALL_ACCESS}),
     * unless the given buffer is {@linkplain ByteBuffer#isReadOnly() read-only} in which case the segment will
     * not feature the {@link #WRITE} access mode, and its confinement thread is the current thread (see {@link Thread#currentThread()}).
     * <p>
     * The resulting memory segment keeps a reference to the backing buffer, to ensure it remains <em>reachable</em>
     * for the life-time of the segment.
     *
     * @param bb the byte buffer backing the buffer memory segment.
     * @return a new confined buffer memory segment.
     */
    static MemorySegment ofByteBuffer(ByteBuffer bb) {
        return AbstractMemorySegmentImpl.ofBuffer(bb);
    }

    /**
     * Creates a new confined array memory segment that models the memory associated with a given heap-allocated byte array.
     * <p>
     * The resulting memory segment keeps a reference to the backing array, to ensure it remains <em>reachable</em>
     * for the life-time of the segment. The segment will feature all <a href="#access-modes">access modes</a>
     * (see {@link #ALL_ACCESS}), and its confinement thread is the current thread (see {@link Thread#currentThread()}).
     *
     * @param arr the primitive array backing the array memory segment.
     * @return a new confined array memory segment.
     */
    static MemorySegment ofArray(byte[] arr) {
        return HeapMemorySegmentImpl.makeArraySegment(arr);
    }

    /**
     * Creates a new confined array memory segment that models the memory associated with a given heap-allocated char array.
     * <p>
     * The resulting memory segment keeps a reference to the backing array, to ensure it remains <em>reachable</em>
     * for the life-time of the segment. The segment will feature all <a href="#access-modes">access modes</a>
     * (see {@link #ALL_ACCESS}), and its confinement thread is the current thread (see {@link Thread#currentThread()}).
     *
     * @param arr the primitive array backing the array memory segment.
     * @return a new confined array memory segment.
     */
    static MemorySegment ofArray(char[] arr) {
        return HeapMemorySegmentImpl.makeArraySegment(arr);
    }

    /**
     * Creates a new confined array memory segment that models the memory associated with a given heap-allocated short array.
     * <p>
     * The resulting memory segment keeps a reference to the backing array, to ensure it remains <em>reachable</em>
     * for the life-time of the segment. The segment will feature all <a href="#access-modes">access modes</a>
     * (see {@link #ALL_ACCESS}), and its confinement thread is the current thread (see {@link Thread#currentThread()}).
     *
     * @param arr the primitive array backing the array memory segment.
     * @return a new confined array memory segment.
     */
    static MemorySegment ofArray(short[] arr) {
        return HeapMemorySegmentImpl.makeArraySegment(arr);
    }

    /**
     * Creates a new confined array memory segment that models the memory associated with a given heap-allocated int array.
     * <p>
     * The resulting memory segment keeps a reference to the backing array, to ensure it remains <em>reachable</em>
     * for the life-time of the segment. The segment will feature all <a href="#access-modes">access modes</a>
     * (see {@link #ALL_ACCESS}), and its confinement thread is the current thread (see {@link Thread#currentThread()}).
     *
     * @param arr the primitive array backing the array memory segment.
     * @return a new confined array memory segment.
     */
    static MemorySegment ofArray(int[] arr) {
        return HeapMemorySegmentImpl.makeArraySegment(arr);
    }

    /**
     * Creates a new confined array memory segment that models the memory associated with a given heap-allocated float array.
     * <p>
     * The resulting memory segment keeps a reference to the backing array, to ensure it remains <em>reachable</em>
     * for the life-time of the segment. The segment will feature all <a href="#access-modes">access modes</a>
     * (see {@link #ALL_ACCESS}), and its confinement thread is the current thread (see {@link Thread#currentThread()}).
     *
     * @param arr the primitive array backing the array memory segment.
     * @return a new confined array memory segment.
     */
    static MemorySegment ofArray(float[] arr) {
        return HeapMemorySegmentImpl.makeArraySegment(arr);
    }

    /**
     * Creates a new confined array memory segment that models the memory associated with a given heap-allocated long array.
     * <p>
     * The resulting memory segment keeps a reference to the backing array, to ensure it remains <em>reachable</em>
     * for the life-time of the segment. The segment will feature all <a href="#access-modes">access modes</a>
     * (see {@link #ALL_ACCESS}), and its confinement thread is the current thread (see {@link Thread#currentThread()}).
     *
     * @param arr the primitive array backing the array memory segment.
     * @return a new confined array memory segment.
     */
    static MemorySegment ofArray(long[] arr) {
        return HeapMemorySegmentImpl.makeArraySegment(arr);
    }

    /**
     * Creates a new confined array memory segment that models the memory associated with a given heap-allocated double array.
     * <p>
     * The resulting memory segment keeps a reference to the backing array, to ensure it remains <em>reachable</em>
     * for the life-time of the segment. The segment will feature all <a href="#access-modes">access modes</a>
     * (see {@link #ALL_ACCESS}).
     *
     * @param arr the primitive array backing the array memory segment.
     * @return a new confined array memory segment.
     */
    static MemorySegment ofArray(double[] arr) {
        return HeapMemorySegmentImpl.makeArraySegment(arr);
    }

    /**
     * Creates a new confined native memory segment that models a newly allocated block of off-heap memory with given layout.
     * <p>
     * This is equivalent to the following code:
     * <blockquote><pre>{@code
    allocateNative(layout.bytesSize(), layout.bytesAlignment());
     * }</pre></blockquote>
     *
     * @implNote The block of off-heap memory associated with the returned native memory segment is initialized to zero.
     * Moreover, a client is responsible to call the {@link MemorySegment#close()} on a native memory segment,
     * to make sure the backing off-heap memory block is deallocated accordingly. Failure to do so will result in off-heap memory leaks.
     *
     * @param layout the layout of the off-heap memory block backing the native memory segment.
     * @return a new native memory segment.
     * @throws IllegalArgumentException if the specified layout has illegal size or alignment constraint.
     */
    static MemorySegment allocateNative(MemoryLayout layout) {
        return allocateNative(layout.byteSize(), layout.byteAlignment());
    }

    /**
     * Creates a new confined native memory segment that models a newly allocated block of off-heap memory with given size (in bytes).
     * <p>
     * This is equivalent to the following code:
     * <blockquote><pre>{@code
allocateNative(bytesSize, 1);
     * }</pre></blockquote>
     *
     * @implNote The block of off-heap memory associated with the returned native memory segment is initialized to zero.
     * Moreover, a client is responsible to call the {@link MemorySegment#close()} on a native memory segment,
     * to make sure the backing off-heap memory block is deallocated accordingly. Failure to do so will result in off-heap memory leaks.
     *
     * @param bytesSize the size (in bytes) of the off-heap memory block backing the native memory segment.
     * @return a new confined native memory segment.
     * @throws IllegalArgumentException if {@code bytesSize < 0}.
     */
    static MemorySegment allocateNative(long bytesSize) {
        return allocateNative(bytesSize, 1);
    }

    /**
     * Creates a new confined mapped memory segment that models a memory-mapped region of a file from a given path.
     * <p>
     * The segment will feature all <a href="#access-modes">access modes</a> (see {@link #ALL_ACCESS}),
     * unless the given mapping mode is {@linkplain FileChannel.MapMode#READ_ONLY READ_ONLY}, in which case
     * the segment will not feature the {@link #WRITE} access mode, and its confinement thread is the current thread (see {@link Thread#currentThread()}).
     * <p>
     * The content of a mapped memory segment can change at any time, for example
     * if the content of the corresponding region of the mapped file is changed by
     * this (or another) program.  Whether or not such changes occur, and when they
     * occur, is operating-system dependent and therefore unspecified.
     * <p>
     * All or part of a mapped memory segment may become
     * inaccessible at any time, for example if the backing mapped file is truncated.  An
     * attempt to access an inaccessible region of a mapped memory segment will not
     * change the segment's content and will cause an unspecified exception to be
     * thrown either at the time of the access or at some later time.  It is
     * therefore strongly recommended that appropriate precautions be taken to
     * avoid the manipulation of a mapped file by this (or another) program, except to read or write
     * the file's content.
     *
     * @implNote When obtaining a mapped segment from a newly created file, the initialization state of the contents of the block
     * of mapped memory associated with the returned mapped memory segment is unspecified and should not be relied upon.
     *
     * @param path the path to the file to memory map.
     * @param bytesOffset the offset (expressed in bytes) within the file at which the mapped segment is to start.
     * @param bytesSize the size (in bytes) of the mapped memory backing the memory segment.
     * @param mapMode a file mapping mode, see {@link FileChannel#map(FileChannel.MapMode, long, long)}; the chosen mapping mode
     *                might affect the behavior of the returned memory mapped segment (see {@link MappedMemorySegments#force(MemorySegment)}).
     * @return a new confined mapped memory segment.
     * @throws IllegalArgumentException if {@code bytesOffset < 0}.
     * @throws IllegalArgumentException if {@code bytesSize < 0}.
     * @throws UnsupportedOperationException if an unsupported map mode is specified, or if the {@code path} is associated
     * with a provider that does not support creating file channels.
     * @throws IOException if the specified path does not point to an existing file, or if some other I/O error occurs.
     * @throws  SecurityException If a security manager is installed and it denies an unspecified permission required by the implementation.
     * In the case of the default provider, the {@link SecurityManager#checkRead(String)} method is invoked to check
     * read access if the file is opened for reading. The {@link SecurityManager#checkWrite(String)} method is invoked to check
     * write access if the file is opened for writing.
     */
<<<<<<< HEAD
    static MemorySegment mapFromPath(Path path, long bytesOffset, long bytesSize, FileChannel.MapMode mapMode) throws IOException {
=======
    static MemorySegment mapFile(Path path, long bytesOffset, long bytesSize, FileChannel.MapMode mapMode) throws IOException {
>>>>>>> fcfeafad
        return MappedMemorySegmentImpl.makeMappedSegment(path, bytesOffset, bytesSize, mapMode);
    }

    /**
     * Creates a new confined native memory segment that models a newly allocated block of off-heap memory with given size and
     * alignment constraint (in bytes). The segment will feature all <a href="#access-modes">access modes</a>
     * (see {@link #ALL_ACCESS}), and its confinement thread is the current thread (see {@link Thread#currentThread()}).
     *
     * @implNote The block of off-heap memory associated with the returned native memory segment is initialized to zero.
     * Moreover, a client is responsible to call the {@link MemorySegment#close()} on a native memory segment,
     * to make sure the backing off-heap memory block is deallocated accordingly. Failure to do so will result in off-heap memory leaks.
     *
     * @param bytesSize the size (in bytes) of the off-heap memory block backing the native memory segment.
     * @param alignmentBytes the alignment constraint (in bytes) of the off-heap memory block backing the native memory segment.
     * @return a new confined native memory segment.
     * @throws IllegalArgumentException if {@code bytesSize < 0}, {@code alignmentBytes < 0}, or if {@code alignmentBytes}
     * is not a power of 2.
     */
    static MemorySegment allocateNative(long bytesSize, long alignmentBytes) {
        if (bytesSize <= 0) {
            throw new IllegalArgumentException("Invalid allocation size : " + bytesSize);
        }

        if (alignmentBytes < 0 ||
                ((alignmentBytes & (alignmentBytes - 1)) != 0L)) {
            throw new IllegalArgumentException("Invalid alignment constraint : " + alignmentBytes);
        }

        return NativeMemorySegmentImpl.makeNativeSegment(bytesSize, alignmentBytes);
    }

    /**
     * Returns a shared native memory segment whose base address is {@link MemoryAddress#NULL} and whose size is {@link Long#MAX_VALUE}.
     * This method can be very useful when dereferencing memory addresses obtained when interacting with native libraries.
     * The segment will feature the {@link #READ} and {@link #WRITE} <a href="#access-modes">access modes</a>.
     * Equivalent to (but likely more efficient than) the following code:
     * <pre>{@code
    MemoryAddress.NULL.asSegmentRestricted(Long.MAX_VALUE)
                 .withOwnerThread(null)
                 .withAccessModes(READ | WRITE);
     * }</pre>
     * <p>
     * This method is <em>restricted</em>. Restricted methods are unsafe, and, if used incorrectly, their use might crash
     * the JVM or, worse, silently result in memory corruption. Thus, clients should refrain from depending on
     * restricted methods, and use safe and supported functionalities, where possible.
     *
     * @return a memory segment whose base address is {@link MemoryAddress#NULL} and whose size is {@link Long#MAX_VALUE}.
     * @throws IllegalAccessError if the runtime property {@code foreign.restricted} is not set to either
     * {@code permit}, {@code warn} or {@code debug} (the default value is set to {@code deny}).
     */
    static MemorySegment ofNativeRestricted() {
        Utils.checkRestrictedAccess("MemorySegment.ofNativeRestricted");
        return NativeMemorySegmentImpl.EVERYTHING;
    }

    // access mode masks

    /**
     * Read access mode; read operations are supported by a segment which supports this access mode.
     * @see MemorySegment#accessModes()
     * @see MemorySegment#withAccessModes(int)
     */
    int READ = 1;

    /**
     * Write access mode; write operations are supported by a segment which supports this access mode.
     * @see MemorySegment#accessModes()
     * @see MemorySegment#withAccessModes(int)
     */
    int WRITE = READ << 1;

    /**
     * Close access mode; calling {@link #close()} is supported by a segment which supports this access mode.
     * @see MemorySegment#accessModes()
     * @see MemorySegment#withAccessModes(int)
     */
    int CLOSE = WRITE << 1;

    /**
     * Share access mode; this segment support sharing with threads other than the owner thread (see {@link #share()}).
     * @see MemorySegment#accessModes()
     * @see MemorySegment#withAccessModes(int)
     */
    int SHARE = CLOSE << 1;

    /**
     * Handoff access mode; this segment support serial thread-confinement via thread ownership changes
     * (see {@link #handoff(Thread)}).
     * @see MemorySegment#accessModes()
     * @see MemorySegment#withAccessModes(int)
     */
    int HANDOFF = SHARE << 1;

    /**
     * Default access mode; this is a union of all the access modes supported by memory segments.
     * @see MemorySegment#accessModes()
     * @see MemorySegment#withAccessModes(int)
     */
    int ALL_ACCESS = READ | WRITE | CLOSE | SHARE | HANDOFF;
}<|MERGE_RESOLUTION|>--- conflicted
+++ resolved
@@ -76,14 +76,8 @@
  * by native memory.
  * <p>
  * Finally, it is also possible to obtain a memory segment backed by a memory-mapped file using the factory method
-<<<<<<< HEAD
- * {@link MemorySegment#mapFromPath(Path, long, long, FileChannel.MapMode)}. Such memory segments are called <em>mapped memory segments</em>;
- * mapped memory segments are associated with a {@link FileDescriptor} instance which can be obtained calling the
- * {@link #fileDescriptor()} method. For more operations on mapped memory segments, please refer to the
-=======
  * {@link MemorySegment#mapFile(Path, long, long, FileChannel.MapMode)}. Such memory segments are called <em>mapped memory segments</em>;
  * mapped memory segments are associated with an underlying file descriptor. For more operations on mapped memory segments, please refer to the
->>>>>>> fcfeafad
  * {@link MappedMemorySegments} class.
  * <p>
  * Array and buffer segments are effectively <em>views</em> over existing memory regions which might outlive the
@@ -192,7 +186,6 @@
                            .mapToInt(s -> (int)VH_int.get(s.address()))
                            .sum();
 }
-<<<<<<< HEAD
  * }</pre></blockquote>
  *
  * Once shared, a segment can be claimed back by a given thread (again using {@link #handoff(Thread)}); in fact, many threads
@@ -216,31 +209,6 @@
 MemorySegment gcSegment = segment.registerCleaner(cleaner);
  * }</pre></blockquote>
  *
-=======
- * }</pre></blockquote>
- *
- * Once shared, a segment can be claimed back by a given thread (again using {@link #handoff(Thread)}); in fact, many threads
- * can attempt to gain ownership of the same segment, concurrently, and only one of them is guaranteed to succeed.
- * <p>
- * When using shared segments, clients should make sure that no other thread is accessing the segment while
- * the segment is being closed. If one or more threads attempts to access a segment concurrently while the
- * segment is being closed, an exception might occur on both the accessing and the closing threads. Clients should
- * refrain from attempting to close a segment repeatedly (e.g. keep calling {@link #close()} until no exception is thrown);
- * such exceptions should instead be seen as an indication that the client code is lacking appropriate synchronization between the threads
- * accessing/closing the segment.
- *
- * <h2>Implicit deallocation</h2>
- *
- * Clients can register a memory segment against a {@link Cleaner}, to make sure that underlying resources associated with
- * that segment will be released when the segment becomes <em>unreachable</em>, which can be useful to prevent native memory
- * leaks. This can be achieved using the {@link #registerCleaner(Cleaner)} method, as follows:
- *
- * <blockquote><pre>{@code
-MemorySegment segment = ...
-MemorySegment gcSegment = segment.registerCleaner(cleaner);
- * }</pre></blockquote>
- *
->>>>>>> fcfeafad
  * Here, the original segment is marked as not alive, and a new segment is returned (the owner thread of the returned
  * segment set is set to that of the current thread, see {@link #ownerThread()}); the new segment
  * will also be registered with the the {@link Cleaner} instance provided to the {@link #registerCleaner(Cleaner)} method;
@@ -408,21 +376,12 @@
     }
 
     /**
-<<<<<<< HEAD
-     * Obtain the file descriptor with this memory segment, assuming this segment is a mapped memory segment,
-     * created using the {@link #mapFromPath(Path, long, long, FileChannel.MapMode)} factory, or a buffer segment
-     * derived from a {@link java.nio.MappedByteBuffer} using the {@link #ofByteBuffer(ByteBuffer)} factory.
-     * @return the file descriptor associated with this memory segment (if any).
-     */
-    Optional<FileDescriptor> fileDescriptor();
-=======
      * Is this a mapped segment? Returns true if this segment is a mapped memory segment,
      * created using the {@link #mapFile(Path, long, long, FileChannel.MapMode)} factory, or a buffer segment
      * derived from a {@link java.nio.MappedByteBuffer} using the {@link #ofByteBuffer(ByteBuffer)} factory.
      * @return {@code true} if this segment is a mapped segment.
      */
     boolean isMapped();
->>>>>>> fcfeafad
 
     /**
      * Is this segment alive?
@@ -432,15 +391,10 @@
     boolean isAlive();
 
     /**
-<<<<<<< HEAD
-     * Closes this memory segment. This is a <em>terminal operation</em>; as a side-effect, this segment will be marked
-     * as <em>not alive</em>, and subsequent operations on this segment will fail with {@link IllegalStateException}.
-=======
      * Closes this memory segment. This is a <em>terminal operation</em>; as a side-effect, if this operation completes
      * without exceptions, this segment will be marked as <em>not alive</em>, and subsequent operations on this segment
      * will fail with {@link IllegalStateException}.
      * <p>
->>>>>>> fcfeafad
      * Depending on the kind of memory segment being closed, calling this method further triggers deallocation of all the resources
      * associated with the memory segment.
      *
@@ -463,14 +417,9 @@
      * be confined on the specified thread, and will feature the same spatial bounds and access modes (see {@link #accessModes()})
      * as this segment.
      * <p>
-<<<<<<< HEAD
-     * This is a <em>terminal operation</em>; as a side-effect, this segment will be
-     * marked as <em>not alive</em>, and subsequent operations on this segment will fail with {@link IllegalStateException}.
-=======
      * This is a <em>terminal operation</em>; as a side-effect, if this operation completes
      * without exceptions, this segment will be marked as <em>not alive</em>, and subsequent operations on this segment
      * will fail with {@link IllegalStateException}.
->>>>>>> fcfeafad
      * <p>
      * In case where the owner thread of the returned segment differs from that of this segment, write accesses to this
      * segment's content <a href="../../../java/util/concurrent/package-summary.html#MemoryVisibility"><i>happens-before</i></a>
@@ -492,14 +441,9 @@
      * returned segment will feature the same spatial bounds and access modes (see {@link #accessModes()})
      * as this segment.
      * <p>
-<<<<<<< HEAD
-     * This is a <em>terminal operation</em>; as a side-effect, this segment will be
-     * marked as <em>not alive</em>, and subsequent operations on this segment will fail with {@link IllegalStateException}.
-=======
      * This is a <em>terminal operation</em>; as a side-effect, if this operation completes
      * without exceptions, this segment will be marked as <em>not alive</em>, and subsequent operations on this segment
      * will fail with {@link IllegalStateException}.
->>>>>>> fcfeafad
      * <p>
      * Write accesses to this segment's content <a href="../../../java/util/concurrent/package-summary.html#MemoryVisibility"><i>happens-before</i></a>
      * hand-over from the current owner thread to the new owner thread, which in turn <i>happens before</i> read accesses
@@ -508,10 +452,6 @@
      * @return a new memory shared segment backed by the same underlying memory region as this segment.
      * @throws IllegalStateException if this segment is not <em>alive</em>, or if access occurs from a thread other than the
      * thread owning this segment.
-<<<<<<< HEAD
-     * @throws NullPointerException if {@code thread == null}
-=======
->>>>>>> fcfeafad
      */
     MemorySegment share();
 
@@ -522,14 +462,9 @@
      * will be associated with the specified {@link Cleaner} object; this allows for the segment to be closed
      * as soon as it becomes <em>unreachable</em>, which might be helpful in preventing native memory leaks.
      * <p>
-<<<<<<< HEAD
-     * This is a <em>terminal operation</em>; as a side-effect, this segment will be
-     * marked as <em>not alive</em>, and subsequent operations on this segment will fail with {@link IllegalStateException}.
-=======
      * This is a <em>terminal operation</em>; as a side-effect, if this operation completes
      * without exceptions, this segment will be marked as <em>not alive</em>, and subsequent operations on this segment
      * will fail with {@link IllegalStateException}.
->>>>>>> fcfeafad
      * <p>
      * The implicit deallocation behavior associated with the returned segment will be preserved under terminal
      * operations such as {@link #handoff(Thread)} and {@link #share()}.
@@ -540,10 +475,6 @@
      * @throws IllegalStateException if this segment is not <em>alive</em>, or if access occurs from a thread other than the
      * thread owning this segment, or if this segment is already associated with a cleaner.
      * @throws UnsupportedOperationException if this segment does not support the {@link #CLOSE} access mode.
-<<<<<<< HEAD
-     * @throws NullPointerException if {@code thread == null}
-=======
->>>>>>> fcfeafad
      */
     MemorySegment registerCleaner(Cleaner cleaner);
 
@@ -927,11 +858,7 @@
      * read access if the file is opened for reading. The {@link SecurityManager#checkWrite(String)} method is invoked to check
      * write access if the file is opened for writing.
      */
-<<<<<<< HEAD
-    static MemorySegment mapFromPath(Path path, long bytesOffset, long bytesSize, FileChannel.MapMode mapMode) throws IOException {
-=======
     static MemorySegment mapFile(Path path, long bytesOffset, long bytesSize, FileChannel.MapMode mapMode) throws IOException {
->>>>>>> fcfeafad
         return MappedMemorySegmentImpl.makeMappedSegment(path, bytesOffset, bytesSize, mapMode);
     }
 
