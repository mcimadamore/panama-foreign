/*
 * Copyright (c) 1998, 2021, Oracle and/or its affiliates. All rights reserved.
 * DO NOT ALTER OR REMOVE COPYRIGHT NOTICES OR THIS FILE HEADER.
 *
 * This code is free software; you can redistribute it and/or modify it
 * under the terms of the GNU General Public License version 2 only, as
 * published by the Free Software Foundation.
 *
 * This code is distributed in the hope that it will be useful, but WITHOUT
 * ANY WARRANTY; without even the implied warranty of MERCHANTABILITY or
 * FITNESS FOR A PARTICULAR PURPOSE.  See the GNU General Public License
 * version 2 for more details (a copy is included in the LICENSE file that
 * accompanied this code).
 *
 * You should have received a copy of the GNU General Public License version
 * 2 along with this work; if not, write to the Free Software Foundation,
 * Inc., 51 Franklin St, Fifth Floor, Boston, MA 02110-1301 USA.
 *
 * Please contact Oracle, 500 Oracle Parkway, Redwood Shores, CA 94065 USA
 * or visit www.oracle.com if you need additional information or have any
 * questions.
 *
 */

#ifndef SHARE_CODE_CODEBLOB_HPP
#define SHARE_CODE_CODEBLOB_HPP

#include "asm/codeBuffer.hpp"
#include "compiler/compilerDefinitions.hpp"
#include "runtime/frame.hpp"
#include "runtime/handles.hpp"
#include "utilities/align.hpp"
#include "utilities/macros.hpp"

class ImmutableOopMap;
class ImmutableOopMapSet;
class OopMapSet;

// CodeBlob Types
// Used in the CodeCache to assign CodeBlobs to different CodeHeaps
struct CodeBlobType {
  enum {
    MethodNonProfiled   = 0,    // Execution level 1 and 4 (non-profiled) nmethods (including native nmethods)
    MethodProfiled      = 1,    // Execution level 2 and 3 (profiled) nmethods
    NonNMethod          = 2,    // Non-nmethods like Buffers, Adapters and Runtime Stubs
    All                 = 3,    // All types (No code cache segmentation)
    NumTypes            = 4     // Number of CodeBlobTypes
  };
};

// CodeBlob - superclass for all entries in the CodeCache.
//
// Subtypes are:
//  CompiledMethod       : Compiled Java methods (include method that calls to native code)
//   nmethod             : JIT Compiled Java methods
//  RuntimeBlob          : Non-compiled method code; generated glue code
//   BufferBlob          : Used for non-relocatable code such as interpreter, stubroutines, etc.
//    AdapterBlob        : Used to hold C2I/I2C adapters
//    VtableBlob         : Used for holding vtable chunks
//    MethodHandlesAdapterBlob : Used to hold MethodHandles adapters
<<<<<<< HEAD
//    EntryBlob          : Used for upcalls from native code
=======
//    OptimizedEntryBlob : Used for upcalls from native code
>>>>>>> 21a08587
//   RuntimeStub         : Call to VM runtime methods
//   SingletonBlob       : Super-class for all blobs that exist in only one instance
//    DeoptimizationBlob : Used for deoptimization
//    ExceptionBlob      : Used for stack unrolling
//    SafepointBlob      : Used to handle illegal instruction exceptions
//    UncommonTrapBlob   : Used to handle uncommon traps
//
//
// Layout : continuous in the CodeCache
//   - header
//   - relocation
//   - content space
//     - instruction space
//   - data space


class CodeBlobLayout;
<<<<<<< HEAD
class EntryBlob; // for as_entry_blob()
=======
class OptimizedEntryBlob; // for as_optimized_entry_blob()
>>>>>>> 21a08587
class JavaFrameAnchor; // for EntryBlob::jfa_for_frame

class CodeBlob {
  friend class VMStructs;
  friend class JVMCIVMStructs;
  friend class CodeCacheDumper;

protected:

  const CompilerType _type;                      // CompilerType
  int        _size;                              // total size of CodeBlob in bytes
  int        _header_size;                       // size of header (depends on subclass)
  int        _frame_complete_offset;             // instruction offsets in [0.._frame_complete_offset) have
                                                 // not finished setting up their frame. Beware of pc's in
                                                 // that range. There is a similar range(s) on returns
                                                 // which we don't detect.
  int        _data_offset;                       // offset to where data region begins
  int        _frame_size;                        // size of stack frame

  address    _code_begin;
  address    _code_end;
  address    _content_begin;                     // address to where content region begins (this includes consts, insts, stubs)
                                                 // address    _content_end - not required, for all CodeBlobs _code_end == _content_end for now
  address    _data_end;
  address    _relocation_begin;
  address    _relocation_end;

  ImmutableOopMapSet* _oop_maps;                 // OopMap for this CodeBlob
  bool                _caller_must_gc_arguments;

  const char*         _name;
  S390_ONLY(int       _ctable_offset;)

  NOT_PRODUCT(CodeStrings _strings;)

  CodeBlob(const char* name, CompilerType type, const CodeBlobLayout& layout, int frame_complete_offset, int frame_size, ImmutableOopMapSet* oop_maps, bool caller_must_gc_arguments);
  CodeBlob(const char* name, CompilerType type, const CodeBlobLayout& layout, CodeBuffer* cb, int frame_complete_offset, int frame_size, OopMapSet* oop_maps, bool caller_must_gc_arguments);

public:
  // Only used by unit test.
  CodeBlob()
    : _type(compiler_none) {}

  // Returns the space needed for CodeBlob
  static unsigned int allocation_size(CodeBuffer* cb, int header_size);
  static unsigned int align_code_offset(int offset);

  // Deletion
  virtual void flush();

  // Typing
  virtual bool is_buffer_blob() const                 { return false; }
  virtual bool is_nmethod() const                     { return false; }
  virtual bool is_runtime_stub() const                { return false; }
  virtual bool is_deoptimization_stub() const         { return false; }
  virtual bool is_uncommon_trap_stub() const          { return false; }
  virtual bool is_exception_stub() const              { return false; }
  virtual bool is_safepoint_stub() const              { return false; }
  virtual bool is_adapter_blob() const                { return false; }
  virtual bool is_vtable_blob() const                 { return false; }
  virtual bool is_method_handles_adapter_blob() const { return false; }
  virtual bool is_compiled() const                    { return false; }
<<<<<<< HEAD
  virtual bool is_entry_blob() const                  { return false; }
=======
  virtual bool is_optimized_entry_blob() const                  { return false; }
>>>>>>> 21a08587

  inline bool is_compiled_by_c1() const    { return _type == compiler_c1; };
  inline bool is_compiled_by_c2() const    { return _type == compiler_c2; };
  inline bool is_compiled_by_jvmci() const { return _type == compiler_jvmci; };
  const char* compiler_name() const;
  CompilerType compiler_type() const { return _type; }

  // Casting
  nmethod* as_nmethod_or_null()                { return is_nmethod() ? (nmethod*) this : NULL; }
  nmethod* as_nmethod()                        { assert(is_nmethod(), "must be nmethod"); return (nmethod*) this; }
  CompiledMethod* as_compiled_method_or_null() { return is_compiled() ? (CompiledMethod*) this : NULL; }
  CompiledMethod* as_compiled_method()         { assert(is_compiled(), "must be compiled"); return (CompiledMethod*) this; }
  CodeBlob* as_codeblob_or_null() const        { return (CodeBlob*) this; }
<<<<<<< HEAD
  EntryBlob* as_entry_blob() const             { assert(is_entry_blob(), "must be entry blob"); return (EntryBlob*) this; }
=======
  OptimizedEntryBlob* as_optimized_entry_blob() const             { assert(is_optimized_entry_blob(), "must be entry blob"); return (OptimizedEntryBlob*) this; }
>>>>>>> 21a08587

  // Boundaries
  address header_begin() const        { return (address) this; }
  relocInfo* relocation_begin() const { return (relocInfo*) _relocation_begin; };
  relocInfo* relocation_end() const   { return (relocInfo*) _relocation_end; }
  address content_begin() const       { return _content_begin; }
  address content_end() const         { return _code_end; } // _code_end == _content_end is true for all types of blobs for now, it is also checked in the constructor
  address code_begin() const          { return _code_begin;    }
  address code_end() const            { return _code_end; }
  address data_end() const            { return _data_end;      }

  // This field holds the beginning of the const section in the old code buffer.
  // It is needed to fix relocations of pc-relative loads when resizing the
  // the constant pool or moving it.
  S390_ONLY(address ctable_begin() const { return header_begin() + _ctable_offset; })
  void set_ctable_begin(address ctable) { S390_ONLY(_ctable_offset = ctable - header_begin();) }

  // Sizes
  int size() const                               { return _size; }
  int header_size() const                        { return _header_size; }
  int relocation_size() const                    { return (address) relocation_end() - (address) relocation_begin(); }
  int content_size() const                       { return           content_end()    -           content_begin();    }
  int code_size() const                          { return           code_end()       -           code_begin();       }
  // Only used from CodeCache::free_unused_tail() after the Interpreter blob was trimmed
  void adjust_size(size_t used) {
    _size = (int)used;
    _data_offset = (int)used;
    _code_end = (address)this + used;
    _data_end = (address)this + used;
  }

  // Containment
  bool blob_contains(address addr) const         { return header_begin()       <= addr && addr < data_end();       }
  bool code_contains(address addr) const         { return code_begin()         <= addr && addr < code_end();       }
  bool contains(address addr) const              { return content_begin()      <= addr && addr < content_end();    }
  bool is_frame_complete_at(address addr) const  { return _frame_complete_offset != CodeOffsets::frame_never_safe &&
                                                          code_contains(addr) && addr >= code_begin() + _frame_complete_offset; }
  int frame_complete_offset() const              { return _frame_complete_offset; }

  // CodeCache support: really only used by the nmethods, but in order to get
  // asserts and certain bookkeeping to work in the CodeCache they are defined
  // virtual here.
  virtual bool is_zombie() const                 { return false; }
  virtual bool is_locked_by_vm() const           { return false; }

  virtual bool is_unloaded() const               { return false; }
  virtual bool is_not_entrant() const            { return false; }

  // GC support
  virtual bool is_alive() const                  = 0;

  // OopMap for frame
  ImmutableOopMapSet* oop_maps() const           { return _oop_maps; }
  void set_oop_maps(OopMapSet* p);
  const ImmutableOopMap* oop_map_for_return_address(address return_address);
  virtual void preserve_callee_argument_oops(frame fr, const RegisterMap* reg_map, OopClosure* f) = 0;

  // Frame support. Sizes are in word units.
  int  frame_size() const                        { return _frame_size; }
  void set_frame_size(int size)                  { _frame_size = size; }

  // Returns true, if the next frame is responsible for GC'ing oops passed as arguments
  bool caller_must_gc_arguments(JavaThread* thread) const { return _caller_must_gc_arguments; }

  // Naming
  const char* name() const                       { return _name; }
  void set_name(const char* name)                { _name = name; }

  // Debugging
  virtual void verify() = 0;
  virtual void print() const;
  virtual void print_on(outputStream* st) const;
  virtual void print_value_on(outputStream* st) const;
  void dump_for_addr(address addr, outputStream* st, bool verbose) const;
  void print_code();

  // Print the comment associated with offset on stream, if there is one
  virtual void print_block_comment(outputStream* stream, address block_begin) const {
  #ifndef PRODUCT
    intptr_t offset = (intptr_t)(block_begin - code_begin());
    _strings.print_block_comment(stream, offset);
  #endif
  }

#ifndef PRODUCT
  void set_strings(CodeStrings& strings) {
    _strings.copy(strings);
  }
#endif
};

class CodeBlobLayout : public StackObj {
private:
  int _size;
  int _header_size;
  int _relocation_size;
  int _content_offset;
  int _code_offset;
  int _data_offset;
  address _code_begin;
  address _code_end;
  address _content_begin;
  address _content_end;
  address _data_end;
  address _relocation_begin;
  address _relocation_end;

public:
  CodeBlobLayout(address code_begin, address code_end, address content_begin, address content_end, address data_end, address relocation_begin, address relocation_end) :
    _size(0),
    _header_size(0),
    _relocation_size(0),
    _content_offset(0),
    _code_offset(0),
    _data_offset(0),
    _code_begin(code_begin),
    _code_end(code_end),
    _content_begin(content_begin),
    _content_end(content_end),
    _data_end(data_end),
    _relocation_begin(relocation_begin),
    _relocation_end(relocation_end)
  {
  }

  CodeBlobLayout(const address start, int size, int header_size, int relocation_size, int data_offset) :
    _size(size),
    _header_size(header_size),
    _relocation_size(relocation_size),
    _content_offset(CodeBlob::align_code_offset(_header_size + _relocation_size)),
    _code_offset(_content_offset),
    _data_offset(data_offset)
  {
    assert(is_aligned(_relocation_size, oopSize), "unaligned size");

    _code_begin = (address) start + _code_offset;
    _code_end = (address) start + _data_offset;

    _content_begin = (address) start + _content_offset;
    _content_end = (address) start + _data_offset;

    _data_end = (address) start + _size;
    _relocation_begin = (address) start + _header_size;
    _relocation_end = _relocation_begin + _relocation_size;
  }

  CodeBlobLayout(const address start, int size, int header_size, const CodeBuffer* cb) :
    _size(size),
    _header_size(header_size),
    _relocation_size(align_up(cb->total_relocation_size(), oopSize)),
    _content_offset(CodeBlob::align_code_offset(_header_size + _relocation_size)),
    _code_offset(_content_offset + cb->total_offset_of(cb->insts())),
    _data_offset(_content_offset + align_up(cb->total_content_size(), oopSize))
  {
    assert(is_aligned(_relocation_size, oopSize), "unaligned size");

    _code_begin = (address) start + _code_offset;
    _code_end = (address) start + _data_offset;

    _content_begin = (address) start + _content_offset;
    _content_end = (address) start + _data_offset;

    _data_end = (address) start + _size;
    _relocation_begin = (address) start + _header_size;
    _relocation_end = _relocation_begin + _relocation_size;
  }

  int size() const { return _size; }
  int header_size() const { return _header_size; }
  int relocation_size() const { return _relocation_size; }
  int content_offset() const { return _content_offset; }
  int code_offset() const { return _code_offset; }
  int data_offset() const { return _data_offset; }
  address code_begin() const { return _code_begin; }
  address code_end() const { return _code_end; }
  address data_end() const { return _data_end; }
  address relocation_begin() const { return _relocation_begin; }
  address relocation_end() const { return _relocation_end; }
  address content_begin() const { return _content_begin; }
  address content_end() const { return _content_end; }
};


class RuntimeBlob : public CodeBlob {
  friend class VMStructs;
 public:

  // Creation
  // a) simple CodeBlob
  // frame_complete is the offset from the beginning of the instructions
  // to where the frame setup (from stackwalk viewpoint) is complete.
  RuntimeBlob(const char* name, int header_size, int size, int frame_complete, int locs_size);

  // b) full CodeBlob
  RuntimeBlob(
    const char* name,
    CodeBuffer* cb,
    int         header_size,
    int         size,
    int         frame_complete,
    int         frame_size,
    OopMapSet*  oop_maps,
    bool        caller_must_gc_arguments = false
  );

  // GC support
  virtual bool is_alive() const                  = 0;

  void verify();

  // OopMap for frame
  virtual void preserve_callee_argument_oops(frame fr, const RegisterMap* reg_map, OopClosure* f)  { ShouldNotReachHere(); }

  // Debugging
  virtual void print_on(outputStream* st) const { CodeBlob::print_on(st); }
  virtual void print_value_on(outputStream* st) const { CodeBlob::print_value_on(st); }

  // Deal with Disassembler, VTune, Forte, JvmtiExport, MemoryService.
  static void trace_new_stub(RuntimeBlob* blob, const char* name1, const char* name2 = "");
};

class WhiteBox;
//----------------------------------------------------------------------------------------------------
// BufferBlob: used to hold non-relocatable machine code such as the interpreter, stubroutines, etc.

class BufferBlob: public RuntimeBlob {
  friend class VMStructs;
  friend class AdapterBlob;
  friend class VtableBlob;
  friend class MethodHandlesAdapterBlob;
<<<<<<< HEAD
  friend class EntryBlob;
=======
  friend class OptimizedEntryBlob;
>>>>>>> 21a08587
  friend class WhiteBox;

 private:
  // Creation support
  BufferBlob(const char* name, int size);
  BufferBlob(const char* name, int size, CodeBuffer* cb);

  // This ordinary operator delete is needed even though not used, so the
  // below two-argument operator delete will be treated as a placement
  // delete rather than an ordinary sized delete; see C++14 3.7.4.2/p2.
  void operator delete(void* p);
  void* operator new(size_t s, unsigned size) throw();

 public:
  // Creation
  static BufferBlob* create(const char* name, int buffer_size);
  static BufferBlob* create(const char* name, CodeBuffer* cb);

  static void free(BufferBlob* buf);

  // Typing
  virtual bool is_buffer_blob() const            { return true; }

  // GC/Verification support
  void preserve_callee_argument_oops(frame fr, const RegisterMap* reg_map, OopClosure* f)  { /* nothing to do */ }
  bool is_alive() const                          { return true; }

  void verify();
  void print_on(outputStream* st) const;
  void print_value_on(outputStream* st) const;
};


//----------------------------------------------------------------------------------------------------
// AdapterBlob: used to hold C2I/I2C adapters

class AdapterBlob: public BufferBlob {
private:
  AdapterBlob(int size, CodeBuffer* cb);

public:
  // Creation
  static AdapterBlob* create(CodeBuffer* cb);

  // Typing
  virtual bool is_adapter_blob() const { return true; }
};

//---------------------------------------------------------------------------------------------------
class VtableBlob: public BufferBlob {
private:
  VtableBlob(const char*, int);

  void* operator new(size_t s, unsigned size) throw();

public:
  // Creation
  static VtableBlob* create(const char* name, int buffer_size);

  // Typing
  virtual bool is_vtable_blob() const { return true; }
};

//----------------------------------------------------------------------------------------------------
// MethodHandlesAdapterBlob: used to hold MethodHandles adapters

class MethodHandlesAdapterBlob: public BufferBlob {
private:
  MethodHandlesAdapterBlob(int size)                 : BufferBlob("MethodHandles adapters", size) {}

public:
  // Creation
  static MethodHandlesAdapterBlob* create(int buffer_size);

  // Typing
  virtual bool is_method_handles_adapter_blob() const { return true; }
};


//----------------------------------------------------------------------------------------------------
// RuntimeStub: describes stubs used by compiled code to call a (static) C++ runtime routine

class RuntimeStub: public RuntimeBlob {
  friend class VMStructs;
 private:
  // Creation support
  RuntimeStub(
    const char* name,
    CodeBuffer* cb,
    int         size,
    int         frame_complete,
    int         frame_size,
    OopMapSet*  oop_maps,
    bool        caller_must_gc_arguments
  );

  // This ordinary operator delete is needed even though not used, so the
  // below two-argument operator delete will be treated as a placement
  // delete rather than an ordinary sized delete; see C++14 3.7.4.2/p2.
  void operator delete(void* p);
  void* operator new(size_t s, unsigned size) throw();

 public:
  // Creation
  static RuntimeStub* new_runtime_stub(
    const char* stub_name,
    CodeBuffer* cb,
    int         frame_complete,
    int         frame_size,
    OopMapSet*  oop_maps,
    bool        caller_must_gc_arguments
  );

  // Typing
  bool is_runtime_stub() const                   { return true; }

  address entry_point() const                    { return code_begin(); }

  // GC/Verification support
  void preserve_callee_argument_oops(frame fr, const RegisterMap *reg_map, OopClosure* f)  { /* nothing to do */ }
  bool is_alive() const                          { return true; }

  void verify();
  void print_on(outputStream* st) const;
  void print_value_on(outputStream* st) const;
};


//----------------------------------------------------------------------------------------------------
// Super-class for all blobs that exist in only one instance. Implements default behaviour.

class SingletonBlob: public RuntimeBlob {
  friend class VMStructs;

 protected:
  // This ordinary operator delete is needed even though not used, so the
  // below two-argument operator delete will be treated as a placement
  // delete rather than an ordinary sized delete; see C++14 3.7.4.2/p2.
  void operator delete(void* p);
  void* operator new(size_t s, unsigned size) throw();

 public:
   SingletonBlob(
     const char* name,
     CodeBuffer* cb,
     int         header_size,
     int         size,
     int         frame_size,
     OopMapSet*  oop_maps
   )
   : RuntimeBlob(name, cb, header_size, size, CodeOffsets::frame_never_safe, frame_size, oop_maps)
  {};

  address entry_point()                          { return code_begin(); }

  bool is_alive() const                          { return true; }

  // GC/Verification support
  void preserve_callee_argument_oops(frame fr, const RegisterMap *reg_map, OopClosure* f)  { /* nothing to do */ }
  void verify(); // does nothing
  void print_on(outputStream* st) const;
  void print_value_on(outputStream* st) const;
};


//----------------------------------------------------------------------------------------------------
// DeoptimizationBlob

class DeoptimizationBlob: public SingletonBlob {
  friend class VMStructs;
  friend class JVMCIVMStructs;
 private:
  int _unpack_offset;
  int _unpack_with_exception;
  int _unpack_with_reexecution;

  int _unpack_with_exception_in_tls;

#if INCLUDE_JVMCI
  // Offsets when JVMCI calls uncommon_trap.
  int _uncommon_trap_offset;
  int _implicit_exception_uncommon_trap_offset;
#endif

  // Creation support
  DeoptimizationBlob(
    CodeBuffer* cb,
    int         size,
    OopMapSet*  oop_maps,
    int         unpack_offset,
    int         unpack_with_exception_offset,
    int         unpack_with_reexecution_offset,
    int         frame_size
  );

 public:
  // Creation
  static DeoptimizationBlob* create(
    CodeBuffer* cb,
    OopMapSet*  oop_maps,
    int         unpack_offset,
    int         unpack_with_exception_offset,
    int         unpack_with_reexecution_offset,
    int         frame_size
  );

  // Typing
  bool is_deoptimization_stub() const { return true; }

  // GC for args
  void preserve_callee_argument_oops(frame fr, const RegisterMap *reg_map, OopClosure* f) { /* Nothing to do */ }

  // Printing
  void print_value_on(outputStream* st) const;

  address unpack() const                         { return code_begin() + _unpack_offset;           }
  address unpack_with_exception() const          { return code_begin() + _unpack_with_exception;   }
  address unpack_with_reexecution() const        { return code_begin() + _unpack_with_reexecution; }

  // Alternate entry point for C1 where the exception and issuing pc
  // are in JavaThread::_exception_oop and JavaThread::_exception_pc
  // instead of being in registers.  This is needed because C1 doesn't
  // model exception paths in a way that keeps these registers free so
  // there may be live values in those registers during deopt.
  void set_unpack_with_exception_in_tls_offset(int offset) {
    _unpack_with_exception_in_tls = offset;
    assert(code_contains(code_begin() + _unpack_with_exception_in_tls), "must be PC inside codeblob");
  }
  address unpack_with_exception_in_tls() const   { return code_begin() + _unpack_with_exception_in_tls; }

#if INCLUDE_JVMCI
  // Offsets when JVMCI calls uncommon_trap.
  void set_uncommon_trap_offset(int offset) {
    _uncommon_trap_offset = offset;
    assert(contains(code_begin() + _uncommon_trap_offset), "must be PC inside codeblob");
  }
  address uncommon_trap() const                  { return code_begin() + _uncommon_trap_offset; }

  void set_implicit_exception_uncommon_trap_offset(int offset) {
    _implicit_exception_uncommon_trap_offset = offset;
    assert(contains(code_begin() + _implicit_exception_uncommon_trap_offset), "must be PC inside codeblob");
  }
  address implicit_exception_uncommon_trap() const { return code_begin() + _implicit_exception_uncommon_trap_offset; }
#endif // INCLUDE_JVMCI
};


//----------------------------------------------------------------------------------------------------
// UncommonTrapBlob (currently only used by Compiler 2)

#ifdef COMPILER2

class UncommonTrapBlob: public SingletonBlob {
  friend class VMStructs;
 private:
  // Creation support
  UncommonTrapBlob(
    CodeBuffer* cb,
    int         size,
    OopMapSet*  oop_maps,
    int         frame_size
  );

 public:
  // Creation
  static UncommonTrapBlob* create(
    CodeBuffer* cb,
    OopMapSet*  oop_maps,
    int         frame_size
  );

  // GC for args
  void preserve_callee_argument_oops(frame fr, const RegisterMap *reg_map, OopClosure* f)  { /* nothing to do */ }

  // Typing
  bool is_uncommon_trap_stub() const             { return true; }
};


//----------------------------------------------------------------------------------------------------
// ExceptionBlob: used for exception unwinding in compiled code (currently only used by Compiler 2)

class ExceptionBlob: public SingletonBlob {
  friend class VMStructs;
 private:
  // Creation support
  ExceptionBlob(
    CodeBuffer* cb,
    int         size,
    OopMapSet*  oop_maps,
    int         frame_size
  );

 public:
  // Creation
  static ExceptionBlob* create(
    CodeBuffer* cb,
    OopMapSet*  oop_maps,
    int         frame_size
  );

  // GC for args
  void preserve_callee_argument_oops(frame fr, const RegisterMap* reg_map, OopClosure* f)  { /* nothing to do */ }

  // Typing
  bool is_exception_stub() const                 { return true; }
};
#endif // COMPILER2


//----------------------------------------------------------------------------------------------------
// SafepointBlob: handles illegal_instruction exceptions during a safepoint

class SafepointBlob: public SingletonBlob {
  friend class VMStructs;
 private:
  // Creation support
  SafepointBlob(
    CodeBuffer* cb,
    int         size,
    OopMapSet*  oop_maps,
    int         frame_size
  );

 public:
  // Creation
  static SafepointBlob* create(
    CodeBuffer* cb,
    OopMapSet*  oop_maps,
    int         frame_size
  );

  // GC for args
  void preserve_callee_argument_oops(frame fr, const RegisterMap* reg_map, OopClosure* f)  { /* nothing to do */ }

  // Typing
  bool is_safepoint_stub() const                 { return true; }
};

//----------------------------------------------------------------------------------------------------

<<<<<<< HEAD
// For Panama upcall stubs
class EntryBlob: public BufferBlob {
=======
// For optimized upcall stubs
class OptimizedEntryBlob: public BufferBlob {
>>>>>>> 21a08587
 private:
  intptr_t _exception_handler_offset;
  jobject _receiver;
  ByteSize _jfa_sp_offset;

<<<<<<< HEAD
  EntryBlob(const char* name, int size, CodeBuffer* cb, intptr_t exception_handler_offset,
=======
  OptimizedEntryBlob(const char* name, int size, CodeBuffer* cb, intptr_t exception_handler_offset,
>>>>>>> 21a08587
            jobject receiver, ByteSize jfa_sp_offset);

 public:
  // Creation
<<<<<<< HEAD
  static EntryBlob* create(const char* name, CodeBuffer* cb,
=======
  static OptimizedEntryBlob* create(const char* name, CodeBuffer* cb,
>>>>>>> 21a08587
                           intptr_t exception_handler_offset, jobject receiver,
                           ByteSize jfa_sp_offset);

  address exception_handler() { return code_begin() + _exception_handler_offset; }
  jobject receiver() { return _receiver; }
  ByteSize jfa_sp_offset() const { return _jfa_sp_offset; }

  // defined in frame_ARCH.cpp
  JavaFrameAnchor* jfa_for_frame(const frame& frame) const;

  // Typing
<<<<<<< HEAD
  virtual bool is_entry_blob() const override { return true; }
=======
  virtual bool is_optimized_entry_blob() const override { return true; }
>>>>>>> 21a08587
};

#endif // SHARE_CODE_CODEBLOB_HPP<|MERGE_RESOLUTION|>--- conflicted
+++ resolved
@@ -58,11 +58,7 @@
 //    AdapterBlob        : Used to hold C2I/I2C adapters
 //    VtableBlob         : Used for holding vtable chunks
 //    MethodHandlesAdapterBlob : Used to hold MethodHandles adapters
-<<<<<<< HEAD
-//    EntryBlob          : Used for upcalls from native code
-=======
 //    OptimizedEntryBlob : Used for upcalls from native code
->>>>>>> 21a08587
 //   RuntimeStub         : Call to VM runtime methods
 //   SingletonBlob       : Super-class for all blobs that exist in only one instance
 //    DeoptimizationBlob : Used for deoptimization
@@ -80,11 +76,7 @@
 
 
 class CodeBlobLayout;
-<<<<<<< HEAD
-class EntryBlob; // for as_entry_blob()
-=======
 class OptimizedEntryBlob; // for as_optimized_entry_blob()
->>>>>>> 21a08587
 class JavaFrameAnchor; // for EntryBlob::jfa_for_frame
 
 class CodeBlob {
@@ -147,11 +139,7 @@
   virtual bool is_vtable_blob() const                 { return false; }
   virtual bool is_method_handles_adapter_blob() const { return false; }
   virtual bool is_compiled() const                    { return false; }
-<<<<<<< HEAD
-  virtual bool is_entry_blob() const                  { return false; }
-=======
   virtual bool is_optimized_entry_blob() const                  { return false; }
->>>>>>> 21a08587
 
   inline bool is_compiled_by_c1() const    { return _type == compiler_c1; };
   inline bool is_compiled_by_c2() const    { return _type == compiler_c2; };
@@ -165,11 +153,7 @@
   CompiledMethod* as_compiled_method_or_null() { return is_compiled() ? (CompiledMethod*) this : NULL; }
   CompiledMethod* as_compiled_method()         { assert(is_compiled(), "must be compiled"); return (CompiledMethod*) this; }
   CodeBlob* as_codeblob_or_null() const        { return (CodeBlob*) this; }
-<<<<<<< HEAD
-  EntryBlob* as_entry_blob() const             { assert(is_entry_blob(), "must be entry blob"); return (EntryBlob*) this; }
-=======
   OptimizedEntryBlob* as_optimized_entry_blob() const             { assert(is_optimized_entry_blob(), "must be entry blob"); return (OptimizedEntryBlob*) this; }
->>>>>>> 21a08587
 
   // Boundaries
   address header_begin() const        { return (address) this; }
@@ -400,11 +384,7 @@
   friend class AdapterBlob;
   friend class VtableBlob;
   friend class MethodHandlesAdapterBlob;
-<<<<<<< HEAD
-  friend class EntryBlob;
-=======
   friend class OptimizedEntryBlob;
->>>>>>> 21a08587
   friend class WhiteBox;
 
  private:
@@ -746,32 +726,19 @@
 
 //----------------------------------------------------------------------------------------------------
 
-<<<<<<< HEAD
-// For Panama upcall stubs
-class EntryBlob: public BufferBlob {
-=======
 // For optimized upcall stubs
 class OptimizedEntryBlob: public BufferBlob {
->>>>>>> 21a08587
  private:
   intptr_t _exception_handler_offset;
   jobject _receiver;
   ByteSize _jfa_sp_offset;
 
-<<<<<<< HEAD
-  EntryBlob(const char* name, int size, CodeBuffer* cb, intptr_t exception_handler_offset,
-=======
   OptimizedEntryBlob(const char* name, int size, CodeBuffer* cb, intptr_t exception_handler_offset,
->>>>>>> 21a08587
             jobject receiver, ByteSize jfa_sp_offset);
 
  public:
   // Creation
-<<<<<<< HEAD
-  static EntryBlob* create(const char* name, CodeBuffer* cb,
-=======
   static OptimizedEntryBlob* create(const char* name, CodeBuffer* cb,
->>>>>>> 21a08587
                            intptr_t exception_handler_offset, jobject receiver,
                            ByteSize jfa_sp_offset);
 
@@ -783,11 +750,7 @@
   JavaFrameAnchor* jfa_for_frame(const frame& frame) const;
 
   // Typing
-<<<<<<< HEAD
-  virtual bool is_entry_blob() const override { return true; }
-=======
   virtual bool is_optimized_entry_blob() const override { return true; }
->>>>>>> 21a08587
 };
 
 #endif // SHARE_CODE_CODEBLOB_HPP