--- conflicted
+++ resolved
@@ -244,15 +244,12 @@
     bool reexecute = topmost ? should_reexecute() : false;
     bool return_oop = false; // This flag will be ignored since it used only for C2 with escape analysis.
     bool rethrow_exception = false;
-<<<<<<< HEAD
-    recorder->describe_scope(pc_offset, methodHandle(), scope()->method(), bci(), reexecute, rethrow_exception, is_method_handle_invoke, false /* is opt native */, return_oop, locvals, expvals, monvals);
-=======
+    bool is_opt_native = false;
     bool has_ea_local_in_scope = false;
     bool arg_escape = false;
     recorder->describe_scope(pc_offset, methodHandle(), scope()->method(), bci(),
-                             reexecute, rethrow_exception, is_method_handle_invoke, return_oop,
+                             reexecute, rethrow_exception, is_method_handle_invoke, is_opt_native, return_oop,
                              has_ea_local_in_scope, arg_escape, locvals, expvals, monvals);
->>>>>>> 3a792d53
   }
 };
 
