--- conflicted
+++ resolved
@@ -129,10 +129,8 @@
   case Op_SqrtD:
     assert(bt == T_DOUBLE, "must be");
     return Op_SqrtVD;
-<<<<<<< HEAD
   case Op_Not:
     return Op_NotV;
-=======
   case Op_PopCountI:
     if (bt == T_INT) {
       return Op_PopCountVI;
@@ -140,7 +138,6 @@
     // Unimplemented for subword types since bit count changes
     // depending on size of lane (and sign bit).
     return 0;
->>>>>>> 3b1fdecd
   case Op_LShiftI:
     switch (bt) {
     case T_BOOLEAN:
@@ -295,6 +292,7 @@
   }
   return false;
 }
+
 bool VectorNode::is_shift(Node* n) {
   switch (n->Opcode()) {
   case Op_LShiftI:
@@ -416,11 +414,8 @@
   case Op_SqrtVF: return new SqrtVFNode(n1, vt);
   case Op_SqrtVD: return new SqrtVDNode(n1, vt);
 
-<<<<<<< HEAD
+  case Op_PopCountVI: return new PopCountVINode(n1, vt);
   case Op_NotV: return new NotVNode(n1, vt);
-=======
-  case Op_PopCountVI: return new PopCountVINode(n1, vt);
->>>>>>> 3b1fdecd
 
   case Op_LShiftVB: return new LShiftVBNode(n1, n2, vt);
   case Op_LShiftVS: return new LShiftVSNode(n1, n2, vt);
@@ -703,6 +698,7 @@
   }
   return vopc;
 }
+
 // Return the appropriate reduction node.
 ReductionNode* ReductionNode::make(int opc, Node *ctrl, Node* n1, Node* n2, BasicType bt) {
 
