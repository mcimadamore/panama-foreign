--- conflicted
+++ resolved
@@ -2623,9 +2623,7 @@
   C->print_method(PHASE_MACRO_STEP, 4);
 
   if (C->failing())  return true;
-<<<<<<< HEAD
-  BarrierSetC2* bs = BarrierSet::barrier_set()->barrier_set_c2();
-  return bs->expand_macro_nodes(this);
+  return false;
 }
 
 //------------------------------expand_macro_nodes----------------------
@@ -2687,7 +2685,4 @@
   if (memproj  != NULL)  _igvn.replace_node(memproj,  mem);
 
   _igvn.remove_dead_node(vbox);
-=======
-  return false;
->>>>>>> 94f0c828
 }