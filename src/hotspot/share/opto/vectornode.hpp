--- conflicted
+++ resolved
@@ -1176,7 +1176,6 @@
   virtual const Type *Value(PhaseGVN *phase) const { return TypeInt::INT; }
 };
 
-<<<<<<< HEAD
 class VectorBoxNode : public Node {
  private:
   const TypeInstPtr* const _box_type;
@@ -1460,7 +1459,4 @@
   static Node* make(Node* vec, Node* new_val, int position);
 };
 
-#endif // SHARE_VM_OPTO_VECTORNODE_HPP
-=======
-#endif // SHARE_OPTO_VECTORNODE_HPP
->>>>>>> a5f592e5
+#endif // SHARE_OPTO_VECTORNODE_HPP