/*
 * Copyright (c) 1997, 2019, Oracle and/or its affiliates. All rights reserved.
 * DO NOT ALTER OR REMOVE COPYRIGHT NOTICES OR THIS FILE HEADER.
 *
 * This code is free software; you can redistribute it and/or modify it
 * under the terms of the GNU General Public License version 2 only, as
 * published by the Free Software Foundation.
 *
 * This code is distributed in the hope that it will be useful, but WITHOUT
 * ANY WARRANTY; without even the implied warranty of MERCHANTABILITY or
 * FITNESS FOR A PARTICULAR PURPOSE.  See the GNU General Public License
 * version 2 for more details (a copy is included in the LICENSE file that
 * accompanied this code).
 *
 * You should have received a copy of the GNU General Public License version
 * 2 along with this work; if not, write to the Free Software Foundation,
 * Inc., 51 Franklin St, Fifth Floor, Boston, MA 02110-1301 USA.
 *
 * Please contact Oracle, 500 Oracle Parkway, Redwood Shores, CA 94065 USA
 * or visit www.oracle.com if you need additional information or have any
 * questions.
 *
 */

#ifndef SHARE_OPTO_MATCHER_HPP
#define SHARE_OPTO_MATCHER_HPP

#include "libadt/vectset.hpp"
#include "memory/resourceArea.hpp"
#include "opto/node.hpp"
#include "opto/phaseX.hpp"
#include "opto/regmask.hpp"

class Compile;
class Node;
class MachNode;
class MachTypeNode;
class MachOper;

//---------------------------Matcher-------------------------------------------
class Matcher : public PhaseTransform {
  friend class VMStructs;

public:

  // State and MStack class used in xform() and find_shared() iterative methods.
  enum Node_State { Pre_Visit,  // node has to be pre-visited
                    Visit,  // visit node
                    Post_Visit,  // post-visit node
                    Alt_Post_Visit   // alternative post-visit path
  };

  class MStack: public Node_Stack {
  public:
    MStack(int size) : Node_Stack(size) { }

    void push(Node *n, Node_State ns) {
      Node_Stack::push(n, (uint)ns);
    }
    void push(Node *n, Node_State ns, Node *parent, int indx) {
      ++_inode_top;
      if ((_inode_top + 1) >= _inode_max) grow();
      _inode_top->node = parent;
      _inode_top->indx = (uint)indx;
      ++_inode_top;
      _inode_top->node = n;
      _inode_top->indx = (uint)ns;
    }
    Node *parent() {
      pop();
      return node();
    }
    Node_State state() const {
      return (Node_State)index();
    }
    void set_state(Node_State ns) {
      set_index((uint)ns);
    }
  };

private:
  // Private arena of State objects
  ResourceArea _states_arena;

  VectorSet   _visited;         // Visit bits

  // Used to control the Label pass
  VectorSet   _shared;          // Shared Ideal Node
  VectorSet   _dontcare;        // Nothing the matcher cares about

  // Private methods which perform the actual matching and reduction
  // Walks the label tree, generating machine nodes
  MachNode *ReduceInst( State *s, int rule, Node *&mem);
  void ReduceInst_Chain_Rule( State *s, int rule, Node *&mem, MachNode *mach);
  uint ReduceInst_Interior(State *s, int rule, Node *&mem, MachNode *mach, uint num_opnds);
  void ReduceOper( State *s, int newrule, Node *&mem, MachNode *mach );

  // If this node already matched using "rule", return the MachNode for it.
  MachNode* find_shared_node(Node* n, uint rule);

  // Convert a dense opcode number to an expanded rule number
  const int *_reduceOp;
  const int *_leftOp;
  const int *_rightOp;

  // Map dense opcode number to info on when rule is swallowed constant.
  const bool *_swallowed;

  // Map dense rule number to determine if this is an instruction chain rule
  const uint _begin_inst_chain_rule;
  const uint _end_inst_chain_rule;

  // We want to clone constants and possible CmpI-variants.
  // If we do not clone CmpI, then we can have many instances of
  // condition codes alive at once.  This is OK on some chips and
  // bad on others.  Hence the machine-dependent table lookup.
  const char *_must_clone;

  // Find shared Nodes, or Nodes that otherwise are Matcher roots
  void find_shared( Node *n );
  bool find_shared_visit(MStack& mstack, Node* n, uint opcode, bool& mem_op, int& mem_addr_idx);
  void find_shared_post_visit(Node* n, uint opcode);

#ifdef X86
  bool is_bmi_pattern(Node *n, Node *m);
#endif
  bool is_vshift_con(Node *n, Node *m);

  // Debug and profile information for nodes in old space:
  GrowableArray<Node_Notes*>* _old_node_note_array;

  // Node labeling iterator for instruction selection
  Node *Label_Root( const Node *n, State *svec, Node *control, const Node *mem );

  Node *transform( Node *dummy );

  Node_List _projection_list;        // For Machine nodes killing many values

  Node_Array _shared_nodes;

  debug_only(Node_Array _old2new_map;)   // Map roots of ideal-trees to machine-roots
  debug_only(Node_Array _new2old_map;)   // Maps machine nodes back to ideal

  // Accessors for the inherited field PhaseTransform::_nodes:
  void   grow_new_node_array(uint idx_limit) {
    _nodes.map(idx_limit-1, NULL);
  }
  bool    has_new_node(const Node* n) const {
    return _nodes.at(n->_idx) != NULL;
  }
  Node*       new_node(const Node* n) const {
    assert(has_new_node(n), "set before get");
    return _nodes.at(n->_idx);
  }
  void    set_new_node(const Node* n, Node *nn) {
    assert(!has_new_node(n), "set only once");
    _nodes.map(n->_idx, nn);
  }

#ifdef ASSERT
  // Make sure only new nodes are reachable from this node
  void verify_new_nodes_only(Node* root);

  Node* _mem_node;   // Ideal memory node consumed by mach node
#endif

  // Mach node for ConP #NULL
  MachNode* _mach_null;

  void handle_precedence_edges(Node* n, MachNode *mach);

public:
  int LabelRootDepth;
  // Convert ideal machine register to a register mask for spill-loads
  static const RegMask *idealreg2regmask[];
  RegMask *idealreg2spillmask  [_last_machine_leaf];
  RegMask *idealreg2debugmask  [_last_machine_leaf];
  RegMask *idealreg2mhdebugmask[_last_machine_leaf];
  void init_spill_mask( Node *ret );
  // Convert machine register number to register mask
  static uint mreg2regmask_max;
  static RegMask mreg2regmask[];
  static RegMask STACK_ONLY_mask;

  MachNode* mach_null() const { return _mach_null; }

  bool    is_shared( Node *n ) { return _shared.test(n->_idx) != 0; }
  void   set_shared( Node *n ) {  _shared.set(n->_idx); }
  bool   is_visited( Node *n ) { return _visited.test(n->_idx) != 0; }
  void  set_visited( Node *n ) { _visited.set(n->_idx); }
  bool  is_dontcare( Node *n ) { return _dontcare.test(n->_idx) != 0; }
  void set_dontcare( Node *n ) {  _dontcare.set(n->_idx); }

  // Mode bit to tell DFA and expand rules whether we are running after
  // (or during) register selection.  Usually, the matcher runs before,
  // but it will also get called to generate post-allocation spill code.
  // In this situation, it is a deadly error to attempt to allocate more
  // temporary registers.
  bool _allocation_started;

  // Machine register names
  static const char *regName[];
  // Machine register encodings
  static const unsigned char _regEncode[];
  // Machine Node names
  const char **_ruleName;
  // Rules that are cheaper to rematerialize than to spill
  static const uint _begin_rematerialize;
  static const uint _end_rematerialize;

  // An array of chars, from 0 to _last_Mach_Reg.
  // No Save       = 'N' (for register windows)
  // Save on Entry = 'E'
  // Save on Call  = 'C'
  // Always Save   = 'A' (same as SOE + SOC)
  const char *_register_save_policy;
  const char *_c_reg_save_policy;
  // Convert a machine register to a machine register type, so-as to
  // properly match spill code.
  const int *_register_save_type;
  // Maps from machine register to boolean; true if machine register can
  // be holding a call argument in some signature.
  static bool can_be_java_arg( int reg );
  // Maps from machine register to boolean; true if machine register holds
  // a spillable argument.
  static bool is_spillable_arg( int reg );

  // List of IfFalse or IfTrue Nodes that indicate a taken null test.
  // List is valid in the post-matching space.
  Node_List _null_check_tests;
  void collect_null_checks( Node *proj, Node *orig_proj );
  void validate_null_checks( );

  Matcher();

  // Get a projection node at position pos
  Node* get_projection(uint pos) {
    return _projection_list[pos];
  }

  // Push a projection node onto the projection list
  void push_projection(Node* node) {
    _projection_list.push(node);
  }

  Node* pop_projection() {
    return _projection_list.pop();
  }

  // Number of nodes in the projection list
  uint number_of_projections() const {
    return _projection_list.size();
  }

  // Select instructions for entire method
  void match();

  // Helper for match
  OptoReg::Name warp_incoming_stk_arg( VMReg reg );

  // Transform, then walk.  Does implicit DCE while walking.
  // Name changed from "transform" to avoid it being virtual.
  Node *xform( Node *old_space_node, int Nodes );

  // Match a single Ideal Node - turn it into a 1-Node tree; Label & Reduce.
  MachNode *match_tree( const Node *n );
  MachNode *match_sfpt( SafePointNode *sfpt );
  // Helper for match_sfpt
  OptoReg::Name warp_outgoing_stk_arg( VMReg reg, OptoReg::Name begin_out_arg_area, OptoReg::Name &out_arg_limit_per_call );

  // Initialize first stack mask and related masks.
  void init_first_stack_mask();

  // If we should save-on-entry this register
  bool is_save_on_entry( int reg );

  // Fixup the save-on-entry registers
  void Fixup_Save_On_Entry( );

  // --- Frame handling ---

  // Register number of the stack slot corresponding to the incoming SP.
  // Per the Big Picture in the AD file, it is:
  //   SharedInfo::stack0 + locks + in_preserve_stack_slots + pad2.
  OptoReg::Name _old_SP;

  // Register number of the stack slot corresponding to the highest incoming
  // argument on the stack.  Per the Big Picture in the AD file, it is:
  //   _old_SP + out_preserve_stack_slots + incoming argument size.
  OptoReg::Name _in_arg_limit;

  // Register number of the stack slot corresponding to the new SP.
  // Per the Big Picture in the AD file, it is:
  //   _in_arg_limit + pad0
  OptoReg::Name _new_SP;

  // Register number of the stack slot corresponding to the highest outgoing
  // argument on the stack.  Per the Big Picture in the AD file, it is:
  //   _new_SP + max outgoing arguments of all calls
  OptoReg::Name _out_arg_limit;

  OptoRegPair *_parm_regs;        // Array of machine registers per argument
  RegMask *_calling_convention_mask; // Array of RegMasks per argument

  // Does matcher have a match rule for this ideal node?
  static const bool has_match_rule(int opcode);
  static const bool _hasMatchRule[_last_opcode];

  // Does matcher have a match rule for this ideal node and is the
  // predicate (if there is one) true?
  // NOTE: If this function is used more commonly in the future, ADLC
  // should generate this one.
  static const bool match_rule_supported(int opcode);

  // identify extra cases that we might want to provide match rules for
<<<<<<< HEAD
  // e.g. Op_ vector nodes and other intrinsics while guarding with vlen and basic type
  static const bool match_rule_supported_vector(int opcode, int vlen, BasicType bt, int op_arity = 0);
=======
  // e.g. Op_ vector nodes and other intrinsics while guarding with vlen
  static const bool match_rule_supported_vector(int opcode, int vlen, BasicType bt);
>>>>>>> 010ac540

  // Some microarchitectures have mask registers used on vectors
  static const bool has_predicated_vectors(void);

  // Some uarchs have different sized float register resources
  static const int float_pressure(int default_pressure_threshold);

  // Used to determine if we have fast l2f conversion
  // USII has it, USIII doesn't
  static const bool convL2FSupported(void);

  // Vector width in bytes
  static const int vector_width_in_bytes(BasicType bt);

  // Limits on vector size (number of elements).
  static const int max_vector_size(const BasicType bt);
  static const int min_vector_size(const BasicType bt);
  static const bool vector_size_supported(const BasicType bt, int size) {
    return (Matcher::max_vector_size(bt) >= size &&
            Matcher::min_vector_size(bt) <= size);
  }

  // Vector ideal reg
  static const uint vector_ideal_reg(int len);
  static const uint vector_shift_count_ideal_reg(int len);

  // CPU supports misaligned vectors store/load.
  static const bool misaligned_vectors_ok();

  // Should original key array reference be passed to AES stubs
  static const bool pass_original_key_for_aes();

  // Used to determine a "low complexity" 64-bit constant.  (Zero is simple.)
  // The standard of comparison is one (StoreL ConL) vs. two (StoreI ConI).
  // Depends on the details of 64-bit constant generation on the CPU.
  static const bool isSimpleConstant64(jlong con);

  // These calls are all generated by the ADLC

  // TRUE - grows up, FALSE - grows down (Intel)
  virtual bool stack_direction() const;

  // Java-Java calling convention
  // (what you use when Java calls Java)

  // Alignment of stack in bytes, standard Intel word alignment is 4.
  // Sparc probably wants at least double-word (8).
  static uint stack_alignment_in_bytes();
  // Alignment of stack, measured in stack slots.
  // The size of stack slots is defined by VMRegImpl::stack_slot_size.
  static uint stack_alignment_in_slots() {
    return stack_alignment_in_bytes() / (VMRegImpl::stack_slot_size);
  }

  // Array mapping arguments to registers.  Argument 0 is usually the 'this'
  // pointer.  Registers can include stack-slots and regular registers.
  static void calling_convention( BasicType *, VMRegPair *, uint len, bool is_outgoing );

  // Convert a sig into a calling convention register layout
  // and find interesting things about it.
  static OptoReg::Name  find_receiver( bool is_outgoing );
  // Return address register.  On Intel it is a stack-slot.  On PowerPC
  // it is the Link register.  On Sparc it is r31?
  virtual OptoReg::Name return_addr() const;
  RegMask              _return_addr_mask;
  // Return value register.  On Intel it is EAX.  On Sparc i0/o0.
  static OptoRegPair   return_value(uint ideal_reg, bool is_outgoing);
  static OptoRegPair c_return_value(uint ideal_reg, bool is_outgoing);
  RegMask                     _return_value_mask;
  // Inline Cache Register
  static OptoReg::Name  inline_cache_reg();
  static int            inline_cache_reg_encode();

  // Register for DIVI projection of divmodI
  static RegMask divI_proj_mask();
  // Register for MODI projection of divmodI
  static RegMask modI_proj_mask();

  // Register for DIVL projection of divmodL
  static RegMask divL_proj_mask();
  // Register for MODL projection of divmodL
  static RegMask modL_proj_mask();

  // Use hardware DIV instruction when it is faster than
  // a code which use multiply for division by constant.
  static bool use_asm_for_ldiv_by_con( jlong divisor );

  static const RegMask method_handle_invoke_SP_save_mask();

  // Java-Interpreter calling convention
  // (what you use when calling between compiled-Java and Interpreted-Java

  // Number of callee-save + always-save registers
  // Ignores frame pointer and "special" registers
  static int  number_of_saved_registers();

  // The Method-klass-holder may be passed in the inline_cache_reg
  // and then expanded into the inline_cache_reg and a method_oop register

  static OptoReg::Name  interpreter_method_oop_reg();
  static int            interpreter_method_oop_reg_encode();

  static OptoReg::Name  compiler_method_oop_reg();
  static const RegMask &compiler_method_oop_reg_mask();
  static int            compiler_method_oop_reg_encode();

  // Interpreter's Frame Pointer Register
  static OptoReg::Name  interpreter_frame_pointer_reg();

  // Java-Native calling convention
  // (what you use when intercalling between Java and C++ code)

  // Array mapping arguments to registers.  Argument 0 is usually the 'this'
  // pointer.  Registers can include stack-slots and regular registers.
  static void c_calling_convention( BasicType*, VMRegPair *, uint );
  // Frame pointer. The frame pointer is kept at the base of the stack
  // and so is probably the stack pointer for most machines.  On Intel
  // it is ESP.  On the PowerPC it is R1.  On Sparc it is SP.
  OptoReg::Name  c_frame_pointer() const;
  static RegMask c_frame_ptr_mask;

  // Java-Native vector calling convention
  static const bool supports_vector_calling_convention();
  static void vector_calling_convention(VMRegPair *regs,
                                        uint num_bits,
                                        uint total_args_passed);
  static OptoRegPair vector_return_value(uint ideal_reg);

  // !!!!! Special stuff for building ScopeDescs
  virtual int      regnum_to_fpu_offset(int regnum);

  // Is this branch offset small enough to be addressed by a short branch?
  bool is_short_branch_offset(int rule, int br_size, int offset);

  // Optional scaling for the parameter to the ClearArray/CopyArray node.
  static const bool init_array_count_is_in_bytes;

  // Some hardware needs 2 CMOV's for longs.
  static const int long_cmove_cost();

  // Some hardware have expensive CMOV for float and double.
  static const int float_cmove_cost();

  // Should the Matcher clone shifts on addressing modes, expecting them to
  // be subsumed into complex addressing expressions or compute them into
  // registers?  True for Intel but false for most RISCs
  bool clone_address_expressions(AddPNode* m, MStack& mstack, VectorSet& address_visited);
  // Clone base + offset address expression
  bool clone_base_plus_offset_address(AddPNode* m, MStack& mstack, VectorSet& address_visited);

  static bool narrow_oop_use_complex_address();
  static bool narrow_klass_use_complex_address();

  static bool const_oop_prefer_decode();
  static bool const_klass_prefer_decode();

  // Generate implicit null check for narrow oops if it can fold
  // into address expression (x64).
  //
  // [R12 + narrow_oop_reg<<3 + offset] // fold into address expression
  // NullCheck narrow_oop_reg
  //
  // When narrow oops can't fold into address expression (Sparc) and
  // base is not null use decode_not_null and normal implicit null check.
  // Note, decode_not_null node can be used here since it is referenced
  // only on non null path but it requires special handling, see
  // collect_null_checks():
  //
  // decode_not_null narrow_oop_reg, oop_reg // 'shift' and 'add base'
  // [oop_reg + offset]
  // NullCheck oop_reg
  //
  // With Zero base and when narrow oops can not fold into address
  // expression use normal implicit null check since only shift
  // is needed to decode narrow oop.
  //
  // decode narrow_oop_reg, oop_reg // only 'shift'
  // [oop_reg + offset]
  // NullCheck oop_reg
  //
  static bool gen_narrow_oop_implicit_null_checks();

  // Is it better to copy float constants, or load them directly from memory?
  // Intel can load a float constant from a direct address, requiring no
  // extra registers.  Most RISCs will have to materialize an address into a
  // register first, so they may as well materialize the constant immediately.
  static const bool rematerialize_float_constants;

  // If CPU can load and store mis-aligned doubles directly then no fixup is
  // needed.  Else we split the double into 2 integer pieces and move it
  // piece-by-piece.  Only happens when passing doubles into C code or when
  // calling i2c adapters as the Java calling convention forces doubles to be
  // aligned.
  static const bool misaligned_doubles_ok;

  // Does the CPU require postalloc expand (see block.cpp for description of
  // postalloc expand)?
  static const bool require_postalloc_expand;

  // Does the platform support generic vector operands?
  // Requires cleanup after selection phase.
  static const bool supports_generic_vector_operands;

 private:
  void do_postselect_cleanup();

  void specialize_generic_vector_operands();
  void specialize_mach_node(MachNode* m);
  void specialize_temp_node(MachTempNode* tmp, MachNode* use, uint idx);
  MachOper* specialize_vector_operand(MachNode* m, uint idx);
  MachOper* specialize_vector_operand_helper(MachNode* m, MachOper* generic_opnd);

  static MachOper* specialize_generic_vector_operand(MachOper* generic_opnd, uint ideal_reg);

  static bool is_generic_reg2reg_move(MachNode* m);
  static bool is_generic_vector(MachOper* opnd);

  const RegMask* regmask_for_ideal_register(uint ideal_reg, Node* ret);

  // Graph verification code
  DEBUG_ONLY( bool verify_after_postselect_cleanup(); )

 public:
  // Perform a platform dependent implicit null fixup.  This is needed
  // on windows95 to take care of some unusual register constraints.
  void pd_implicit_null_fixup(MachNode *load, uint idx);

  // Advertise here if the CPU requires explicit rounding operations
  // to implement the UseStrictFP mode.
  static const bool strict_fp_requires_explicit_rounding;

  // Are floats conerted to double when stored to stack during deoptimization?
  static bool float_in_double();
  // Do ints take an entire long register or just half?
  static const bool int_in_long;

  // Do the processor's shift instructions only use the low 5/6 bits
  // of the count for 32/64 bit ints? If not we need to do the masking
  // ourselves.
  static const bool need_masked_shift_count;

  // Whether code generation need accurate ConvI2L types.
  static const bool convi2l_type_required;

  // This routine is run whenever a graph fails to match.
  // If it returns, the compiler should bailout to interpreter without error.
  // In non-product mode, SoftMatchFailure is false to detect non-canonical
  // graphs.  Print a message and exit.
  static void soft_match_failure() {
    if( SoftMatchFailure ) return;
    else { fatal("SoftMatchFailure is not allowed except in product"); }
  }

  // Check for a following volatile memory barrier without an
  // intervening load and thus we don't need a barrier here.  We
  // retain the Node to act as a compiler ordering barrier.
  static bool post_store_load_barrier(const Node* mb);

  // Does n lead to an uncommon trap that can cause deoptimization?
  static bool branches_to_uncommon_trap(const Node *n);

#ifdef ASSERT
  void dump_old2new_map();      // machine-independent to machine-dependent

  Node* find_old_node(Node* new_node) {
    return _new2old_map[new_node->_idx];
  }
#endif
};

#endif // SHARE_OPTO_MATCHER_HPP<|MERGE_RESOLUTION|>--- conflicted
+++ resolved
@@ -313,13 +313,8 @@
   static const bool match_rule_supported(int opcode);
 
   // identify extra cases that we might want to provide match rules for
-<<<<<<< HEAD
   // e.g. Op_ vector nodes and other intrinsics while guarding with vlen and basic type
   static const bool match_rule_supported_vector(int opcode, int vlen, BasicType bt, int op_arity = 0);
-=======
-  // e.g. Op_ vector nodes and other intrinsics while guarding with vlen
-  static const bool match_rule_supported_vector(int opcode, int vlen, BasicType bt);
->>>>>>> 010ac540
 
   // Some microarchitectures have mask registers used on vectors
   static const bool has_predicated_vectors(void);
@@ -530,9 +525,9 @@
   void specialize_mach_node(MachNode* m);
   void specialize_temp_node(MachTempNode* tmp, MachNode* use, uint idx);
   MachOper* specialize_vector_operand(MachNode* m, uint idx);
-  MachOper* specialize_vector_operand_helper(MachNode* m, MachOper* generic_opnd);
-
-  static MachOper* specialize_generic_vector_operand(MachOper* generic_opnd, uint ideal_reg);
+  MachOper* specialize_vector_operand_helper(Node* m, MachOper* generic_opnd);
+
+  static MachOper* specialize_generic_vector_operand(MachOper* generic_opnd, uint ideal_reg, bool is_temp);
 
   static bool is_generic_reg2reg_move(MachNode* m);
   static bool is_generic_vector(MachOper* opnd);
