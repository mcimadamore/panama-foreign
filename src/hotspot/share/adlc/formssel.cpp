--- conflicted
+++ resolved
@@ -4187,12 +4187,8 @@
     "AbsVF","AbsVD","AbsV",
     "NegVF","NegVD","NegVI",
     "SqrtVD","SqrtVF",
-<<<<<<< HEAD
     "AndV" ,"XorV" ,"OrV", "NotV",
-=======
-    "AndV" ,"XorV" ,"OrV",
     "MaxV", "MinV",
->>>>>>> 687596a8
     "AddReductionVI", "AddReductionVL",
     "AddReductionVF", "AddReductionVD",
     "MulReductionVI", "MulReductionVL",
