--- conflicted
+++ resolved
@@ -32,10 +32,7 @@
 #include "prims/universalUpcallHandler.hpp"
 #include "runtime/sharedRuntime.hpp"
 #include "runtime/signature.hpp"
-<<<<<<< HEAD
-=======
 #include "runtime/stubRoutines.hpp"
->>>>>>> 21a08587
 #include "utilities/formatBuffer.hpp"
 #include "utilities/globalDefinitions.hpp"
 
@@ -293,11 +290,7 @@
 
 #ifdef ASSERT
 static void print_arg_moves(const GrowableArray<ArgMove>& arg_moves, Method* entry) {
-<<<<<<< HEAD
-  LogTarget(Trace, panama) lt;
-=======
   LogTarget(Trace, foreign) lt;
->>>>>>> 21a08587
   if (lt.is_enabled()) {
     ResourceMark rm;
     LogStream ls(lt);
@@ -426,14 +419,11 @@
     }
   }
 
-<<<<<<< HEAD
-=======
 #ifndef _WIN64
   // for mxcsr
   size += 8;
 #endif
 
->>>>>>> 21a08587
   return size;
 }
 
@@ -452,20 +442,13 @@
   return result_size;
 }
 
-<<<<<<< HEAD
-=======
 constexpr int MXCSR_MASK = 0xFFC0;  // Mask out any pending exceptions
 
->>>>>>> 21a08587
 static void preserve_callee_saved_registers(MacroAssembler* _masm, const ABIDescriptor& abi, int reg_save_area_offset) {
   // 1. iterate all registers in the architecture
   //     - check if they are volatile or not for the given abi
   //     - if NOT, we need to save it here
-<<<<<<< HEAD
-  // 2. save mxcsr (?)
-=======
   // 2. save mxcsr on non-windows platforms
->>>>>>> 21a08587
 
   int offset = reg_save_area_offset;
 
@@ -492,11 +475,6 @@
       }
     }
   }
-<<<<<<< HEAD
-  __ block_comment("} preserve_callee_saved_regs ");
-
-  // TODO mxcsr
-=======
 
 #ifndef _WIN64
   {
@@ -514,18 +492,13 @@
 #endif
 
   __ block_comment("} preserve_callee_saved_regs ");
->>>>>>> 21a08587
 }
 
 static void restore_callee_saved_registers(MacroAssembler* _masm, const ABIDescriptor& abi, int reg_save_area_offset) {
   // 1. iterate all registers in the architecture
   //     - check if they are volatile or not for the given abi
   //     - if NOT, we need to restore it here
-<<<<<<< HEAD
-  // 2. restore mxcsr (?)
-=======
   // 2. restore mxcsr on non-windows platforms
->>>>>>> 21a08587
 
   int offset = reg_save_area_offset;
 
@@ -553,18 +526,12 @@
     }
   }
 
-<<<<<<< HEAD
-  __ block_comment("} restore_callee_saved_regs ");
-
-  // TODO mxcsr
-=======
 #ifndef _WIN64
   const Address mxcsr_save(rsp, offset);
   __ ldmxcsr(mxcsr_save);
 #endif
 
   __ block_comment("} restore_callee_saved_regs ");
->>>>>>> 21a08587
 }
 
 static void shuffle_arguments(MacroAssembler* _masm, const GrowableArray<ArgMove>& arg_moves) {
@@ -862,17 +829,6 @@
 
 #ifndef PRODUCT
   stringStream ss;
-<<<<<<< HEAD
-  ss.print("panama_upcall_stub_%s", entry->signature()->as_C_string());
-  const char* name = _masm->code_string(ss.as_string());
-#else // PRODUCT
-  const char* name = "panama_upcall_stub";
-#endif // PRODUCT
-
-  EntryBlob* blob = EntryBlob::create(name, &buffer, exception_handler_offset, receiver, jfa_offset);
-
-  if (TracePanamaUpcallStubs) {
-=======
   ss.print("optimized_upcall_stub_%s", entry->signature()->as_C_string());
   const char* name = _masm->code_string(ss.as_string());
 #else // PRODUCT
@@ -882,7 +838,6 @@
   OptimizedEntryBlob* blob = OptimizedEntryBlob::create(name, &buffer, exception_handler_offset, receiver, jfa_offset);
 
   if (TraceOptimizedUpcallStubs) {
->>>>>>> 21a08587
     blob->print_on(tty);
     Disassembler::decode(blob, tty);
   }
