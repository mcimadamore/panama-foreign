--- conflicted
+++ resolved
@@ -139,12 +139,7 @@
     }
 
     @Override
-<<<<<<< HEAD
     public void addVar(String javaName, String nativeName, VarInfo varInfo) {
-        if (varInfo.carrier().equals(MemorySegment.class)) {
-            emitSegmentGetter(javaName, nativeName, varInfo.layout());
-=======
-    public void addVar(String javaName, String nativeName, MemoryLayout layout, Class<?> type) {
         try {
             structLayout.byteOffset(elementPaths(nativeName));
         } catch (UnsupportedOperationException uoe) {
@@ -152,10 +147,8 @@
             OutputFactory.warn("skipping '" + className() + "." + nativeName + "' : " + uoe.toString());
             return;
         }
-
-        if (type.equals(MemorySegment.class)) {
-            emitSegmentGetter(javaName, nativeName, layout);
->>>>>>> 2a85cbfd
+        if (varInfo.carrier().equals(MemorySegment.class)) {
+            emitSegmentGetter(javaName, nativeName, varInfo.layout());
         } else {
             Constant vhConstant = addFieldVarHandle(javaName, nativeName, varInfo, layoutField(), prefixNamesList())
                     .emitGetter(this, MEMBER_MODS, Constant.QUALIFIED_NAME);
